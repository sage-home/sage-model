--- conflicted
+++ resolved
@@ -37,11 +37,7 @@
         if(HighMarkMem > OldPrintedHighMark + 10 * 1024.0 * 1024.0) {
 #ifdef VERBOSE
             printf("\nnew high mark = %g MB\n", HighMarkMem / (1024.0 * 1024.0));
-<<<<<<< HEAD
-#endif            
-=======
 #endif
->>>>>>> ecf13702
             OldPrintedHighMark = HighMarkMem;
         }
     }
@@ -59,39 +55,9 @@
 
 void *mycalloc(const size_t count, const size_t size)
 {
-
-<<<<<<< HEAD
-    if(Nblocks >= MAXBLOCKS) {
-        printf("Nblocks = %lu No blocks left in mymalloc().\n", Nblocks);
-        ABORT(OUT_OF_MEMBLOCKS);
-    }
-
-    SizeTable[Nblocks] = count*size;
-    TotMem += count*size;
-    if(TotMem > HighMarkMem) {
-        HighMarkMem = TotMem;
-        if(HighMarkMem > OldPrintedHighMark + 10 * 1024.0 * 1024.0) {
-#ifdef VERBOSE            
-            printf("\nnew high mark = %g MB\n", HighMarkMem / (1024.0 * 1024.0));
-#endif            
-            OldPrintedHighMark = HighMarkMem;
-        }
-    }
-
-    Table[Nblocks] = calloc(count, size);
-    if(Table[Nblocks] == NULL) {
-        printf("Failed to allocate memory for %g MB\n",  count*size / (1024.0 * 1024.0) );
-        ABORT(MALLOC_FAILURE);
-    }
-
-    Nblocks += 1;
-
-    return Table[Nblocks - 1];
-=======
     void *p = mymalloc(count * size);
     memset(p, 0, count*size);
     return p;
->>>>>>> ecf13702
 }
 
 long find_block(const void *p)
@@ -150,11 +116,7 @@
     if(TotMem > HighMarkMem) {
         HighMarkMem = TotMem;
         if(HighMarkMem > OldPrintedHighMark + 10 * 1024.0 * 1024.0) {
-<<<<<<< HEAD
-#ifdef VERBOSE            
-=======
 #ifdef VERBOSE
->>>>>>> ecf13702
             printf("\nnew high mark = %g MB\n", HighMarkMem / (1024.0 * 1024.0));
 #endif
             OldPrintedHighMark = HighMarkMem;
@@ -206,9 +168,4 @@
     printf("\nallocated = %g MB\n", TotMem / (1024.0 * 1024.0));
     fflush(stdout);
 }
-<<<<<<< HEAD
-#endif
- 
-=======
-#endif
->>>>>>> ecf13702
+#endif