--- conflicted
+++ resolved
@@ -3,31 +3,9 @@
 #pragma once
 #include <stdio.h>
 
-<<<<<<< HEAD
-#define NDIM 3
-
-#define ABORT(sigterm)                             \
-    do {                                           \
-        fprintf(stderr, "Error in file: %s\tfunc: %s\tline: %i\n", __FILE__, __FUNCTION__, __LINE__); \
-        fprintf(stderr, "exit code = %d\n", sigterm);       \
-        fprintf(stderr, "Printing the value of perror..."); \
-        fprintf(stderr, "If the fix to this isn't obvious, please feel free to open an issue on our GitHub page.\n" \
-                        "https://github.com/sage-home/sage-model/issues/new\n"); \
-        perror(NULL);                              \
-        exit(sigterm);                             \
-    } while(0)
-
-#define MEMORY_INCREASE_FAC   1.2
-
-#define  STEPS 10         /* Number of integration intervals between two snapshots */
-#define  MAXGALFAC 1
-#define  ALLOCPARAMETER 10.0
-#define  MAX_NODE_NAME_LEN 50
-=======
 #define  NDIM             3
 #define  STEPS            10         /* Number of integration intervals between two snapshots */
-#define  MAXGALFAC        1   
->>>>>>> ecf13702
+#define  MAXGALFAC        1
 #define  ABSOLUTEMAXSNAPS 1000  /* The largest number of snapshots for any simulation */
 
 #define  GRAVITY     6.672e-8
