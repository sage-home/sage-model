--- conflicted
+++ resolved
@@ -20,11 +20,7 @@
 #endif
 
     if(argc != 2) {
-<<<<<<< HEAD
-        fprintf(stderr, "\n  usage: sage <parameterfile>\n\n");
-=======
         fprintf(stderr, "\n  usage: %s <parameterfile>\n\n", argv[0]);
->>>>>>> 7c53b589
 #ifdef MPI
         MPI_Abort(MPI_COMM_WORLD, EXIT_FAILURE);
         MPI_Finalize();
@@ -38,10 +34,6 @@
     if(status != EXIT_SUCCESS) {
         goto err;
     }
-<<<<<<< HEAD
-
-=======
->>>>>>> 7c53b589
 
 #ifdef MPI
     // Wait until all tasks are done before we do final tasks/checks.
