#include <limits.h>
#include <stdio.h>
#include <stdlib.h>
#include <string.h>
#include <sys/stat.h>
#include <sys/time.h>

#include <fcntl.h> //open/close
#include <unistd.h> //pwrite

#ifdef MPI
#include <mpi.h>
#endif

#include "sage.h"
#include "core_allvars.h"
#include "core_init.h"
#include "core_read_parameter_file.h"
#include "core_io_tree.h"
#include "core_mymalloc.h"
#include "core_build_model.h"
#include "core_save.h"
#include "core_utils.h"
#include "progressbar.h"
#include "core_tree_utils.h"

#ifdef HDF5
#include "io/save_gals_hdf5.h"
#endif

/* main sage -> not exposed externally */
int32_t sage_per_forest(const int64_t forestnr, struct save_info *save_info,
                        struct forest_info *forest_info, struct params *run_params);
/* additional functionality to convert *any* support mergertree format into the lhalo-binary format */
int convert_trees_to_lhalo(const int ThisTask, const int NTasks, struct params *run_params, struct forest_info *forest_info);


int run_sage(const int ThisTask, const int NTasks, const char *param_file, void **params)
{
    struct params *run_params = malloc(sizeof(*run_params));
    if(run_params == NULL) {
        fprintf(stderr,"Error: On ThisTask = %d (out of NTasks = %d), failed to allocate memory "\
                "for the C-struct to to hold the run params. Requested size = %zu bytes...returning\n",
                ThisTask, NTasks, sizeof(*run_params));
        return MALLOC_FAILURE;
    }
    run_params->ThisTask = ThisTask;
    run_params->NTasks = NTasks;
    *params = run_params;

    int32_t status = read_parameter_file(param_file, run_params);
    if(status != EXIT_SUCCESS) {
        return status;
    }
<<<<<<< HEAD
    init(ThisTask, run_params);
=======
>>>>>>> 7c53b589

    /* Now start the model */
    struct timeval tstart;
    gettimeofday(&tstart, NULL);

    struct forest_info forest_info;
    memset(&forest_info, 0, sizeof(struct forest_info));
    forest_info.totnforests = 0;
    forest_info.totnhalos = 0;
    forest_info.nforests_this_task = 0;
    forest_info.nhalos_this_task = 0;

    /* setup the forests reading, and then distribute the forests over the Ntasks */
    status = setup_forests_io(run_params, &forest_info, ThisTask, NTasks);
    if(status != EXIT_SUCCESS) {
        return status;
    }

    if(forest_info.totnforests < 0 || forest_info.nforests_this_task < 0) {
        fprintf(stderr,"Error: Bug in code totnforests = %"PRId64" and nforests (on this task) = %"PRId64" should both be at least 0\n",
                forest_info.totnforests, forest_info.nforests_this_task);
        return EXIT_FAILURE;
    }


    // If we're creating a binary output, we need to be careful.
    // The binary output contains an 32 bit header that contains the number of trees processed.
    // Hence let's make sure that the number of trees assigned to this task doesn't exceed an 32 bit number.
    if((run_params->OutputFormat == sage_binary) && (forest_info.nforests_this_task > INT_MAX)) {
        fprintf(stderr, "When creating the binary output, we must write a 32 bit header describing the number of trees processed.\n"
                        "However, task %d is processing %"PRId64" forests which is above the 32 bit limit.\n"
                        "Either change the output format to HDF5 or increase the number of cores processing your trees.\n",
                        ThisTask, forest_info.nforests_this_task);
        return EXIT_FAILURE;
    }

    /* If we are converting the input mergertree into the lhalo-binary format,
       then we just run the relevant converter: MS 12/10/2022 */
    if(run_params->OutputFormat == lhalo_binary_output) {
        return convert_trees_to_lhalo(ThisTask, NTasks, run_params, &forest_info);
    }

    /* If we are here, then we need to run the SAM */
    init(run_params);

    /* init needs to run before (potentially) jumping to 'cleanup' ->
       otherwise unallocated run_params->Age will get freed and result
       in an error. MS 12/10/2022
    */
    if(forest_info.nforests_this_task == 0) {
        fprintf(stderr,"ThisTask=%d no forests to process...skipping\n",ThisTask);
        goto cleanup;
    }

    const int64_t Nforests = forest_info.nforests_this_task;

    struct save_info save_info;
    // Allocate memory for the total number of galaxies for each output snapshot (across all forests).
    // Calloc because we start with no galaxies.
    save_info.tot_ngals = mycalloc(run_params->NumSnapOutputs, sizeof(*(save_info.tot_ngals)));
    CHECK_POINTER_AND_RETURN_ON_NULL(save_info.tot_ngals,
                                     "Failed to allocate %d elements of size %zu for save_info.tot_ngals", run_params->NumSnapOutputs,
                                     sizeof(*(save_info.tot_ngals)));

    // Allocate memory for the number of galaxies at each output snapshot for each forest.
    save_info.forest_ngals = mycalloc(run_params->NumSnapOutputs, sizeof(*(save_info.forest_ngals)));
    CHECK_POINTER_AND_RETURN_ON_NULL(save_info.forest_ngals,
                                     "Failed to allocate %d elements of size %zu for save_info.tot_ngals", run_params->NumSnapOutputs,
                                     sizeof(*(save_info.forest_ngals)));

    for(int32_t snap_idx = 0; snap_idx < run_params->NumSnapOutputs; snap_idx++) {
        // Using calloc removes the need to zero out the memory explicitly.
        save_info.forest_ngals[snap_idx] = mycalloc(Nforests, sizeof(*(save_info.forest_ngals[snap_idx])));
        CHECK_POINTER_AND_RETURN_ON_NULL(save_info.forest_ngals[snap_idx],
                                         "Failed to allocate %"PRId64" elements of size %zu for save_info.tot_ngals[%d]", Nforests,
                                         sizeof(*(save_info.forest_ngals[snap_idx])), snap_idx);
    }

#ifdef VERBOSE
    fprintf(stdout,"Task %d working on %"PRId64" forests covering %.3f fraction of the volume\n",
            ThisTask, Nforests, forest_info.frac_volume_processed);
    fflush(stdout);
#endif

    /* open all the output files corresponding to this tree file (specified by rank) */
    status = initialize_galaxy_files(ThisTask, &forest_info, &save_info, run_params);
    if(status != EXIT_SUCCESS) {
        return status;
    }

    run_params->interrupted = 0;
#ifdef VERBOSE
    if(ThisTask == 0) {
        init_my_progressbar(stdout, Nforests, &(run_params->interrupted));
#ifdef MPI
        if(NTasks > 1) {
            fprintf(stderr, "Please Note: The progress bar is not precisely reliable in MPI. "
                    "It should be used as a general indicator only.\n");
        }
#endif
    }
#endif

    for(int64_t forestnr = 0; forestnr < Nforests; forestnr++) {
#ifdef VERBOSE
        if(ThisTask == 0) {
            my_progressbar(stdout, forestnr, &(run_params->interrupted));
<<<<<<< HEAD
=======
            fflush(stdout);
>>>>>>> 7c53b589
        }
#endif

        /* the millennium tree is really a collection of trees, viz., a forest */
        status = sage_per_forest(forestnr, &save_info, &forest_info, run_params);
        if(status != EXIT_SUCCESS) {
            return status;
        }
    }

    status = finalize_galaxy_files(&forest_info, &save_info, run_params);
    if(status != EXIT_SUCCESS) {
        return status;
    }

    for(int snap_idx = 0; snap_idx < run_params->NumSnapOutputs; snap_idx++) {
        myfree(save_info.forest_ngals[snap_idx]);
    }
    myfree(save_info.forest_ngals);
    myfree(save_info.tot_ngals);

#ifdef VERBOSE
    if(ThisTask == 0) {
        finish_myprogressbar(stdout, &(run_params->interrupted));
    }

    struct timeval tend;
    gettimeofday(&tend, NULL);
<<<<<<< HEAD
    fprintf(stdout,"ThisTask = %d done processing all forests assigned. Time taken = %s\n",
                    ThisTask, get_time_string(tstart, tend));

=======
    char *time_string = get_time_string(tstart, tend);
    fprintf(stderr,"ThisTask = %d done processing all forests assigned. Time taken = %s\n", ThisTask, time_string);
    free(time_string);
>>>>>>> 7c53b589
    fflush(stdout);
#endif

cleanup:
    /* sage is done running -> do the cleanup */
    cleanup_forests_io(run_params->TreeType, &forest_info);
    if(status == EXIT_SUCCESS) {
        //free Ages. But first
        //reset Age to the actual allocated address
        run_params->Age--;
        myfree(run_params->Age);
    }

    return status;
}


int32_t finalize_sage(void *params)
{

    int32_t status;

    struct params *run_params = (struct params *) params;

    switch(run_params->OutputFormat)
        {
        case(sage_binary):
            {
                status = EXIT_SUCCESS;
                break;
            }

#ifdef HDF5
        case(sage_hdf5):
            {
                status = create_hdf5_master_file(run_params);
                /* Check if anything was not cleaned up */
                const ssize_t nleaks = H5Fget_obj_count(H5F_OBJ_ALL, H5F_OBJ_ALL);
                if(nleaks > 0) {
                    fprintf(stderr,"Warning: Looks like there are %zd leaks associated with the hdf5 files.\n", nleaks);
                    fprintf(stderr,"Number of open files = %zd\n",  H5Fget_obj_count(H5F_OBJ_ALL, H5F_OBJ_FILE));
                    fprintf(stderr,"Number of open datasets = %zd\n",  H5Fget_obj_count(H5F_OBJ_ALL, H5F_OBJ_DATASET));
                    fprintf(stderr,"Number of open groups = %zd\n",  H5Fget_obj_count(H5F_OBJ_ALL, H5F_OBJ_GROUP));
                    fprintf(stderr,"Number of open datatype = %zd\n",  H5Fget_obj_count(H5F_OBJ_ALL, H5F_OBJ_DATATYPE));
                    fprintf(stderr,"Number of open attributes = %zd\n",  H5Fget_obj_count(H5F_OBJ_ALL, H5F_OBJ_ATTR));
                }

                break;
            }
#endif
            /* For converting input mergertrees into the lhalo-binary format,
               there is no final cleanup required */
        case(lhalo_binary_output):
            {
                status = EXIT_SUCCESS;
                break;
            }

        default:
            {
                status = EXIT_SUCCESS;
                break;
            }
        }

    free(run_params);

    return status;
}

// Local Functions //

int32_t sage_per_forest(const int64_t forestnr, struct save_info *save_info,
                        struct forest_info *forest_info, struct params *run_params)
{
    int32_t status = EXIT_FAILURE;

    /*  galaxy data  */
    struct GALAXY  *Gal = NULL, *HaloGal = NULL;

    /* simulation merger-tree data */
    struct halo_data *Halo = NULL;

    /*  auxiliary halo data  */
    struct halo_aux_data  *HaloAux = NULL;

    /* nhalos is meaning-less for consistent-trees until *AFTER* the forest has been loaded */
    const int64_t nhalos = load_forest(run_params, forestnr, &Halo, forest_info);
    if(nhalos < 0) {
        fprintf(stderr,"Error during loading forestnum =  %"PRId64"...exiting\n", forestnr);
        return nhalos;
    }

#ifdef PROCESS_LHVT_STYLE
#error Processing in Locally-horizontal vertical tree (LHVT) style not implemented yet

    /* re-arrange the halos into a locally horizontal vertical forest */
    int32_t *file_ordering_of_halos=NULL;
    int status = reorder_lhalo_to_lhvt(nhalos, Halo, 0, &file_ordering_of_halos);/* the 3rd parameter is for testing the reorder code */
    if(status != EXIT_SUCCESS) {
        return status;
    }
#endif

    int maxgals = (int)(MAXGALFAC * nhalos);
    if(maxgals < 10000) maxgals = 10000;

    HaloAux = mymalloc(nhalos * sizeof(HaloAux[0]));
    HaloGal = mymalloc(maxgals * sizeof(HaloGal[0]));
    Gal = mymalloc(maxgals * sizeof(Gal[0]));/* used to be fof_maxgals instead of maxgals*/

    for(int i = 0; i < nhalos; i++) {
        HaloAux[i].HaloFlag = 0;
        HaloAux[i].NGalaxies = 0;
        HaloAux[i].DoneFlag = 0;
#ifdef PROCESS_LHVT_STYLE
        HaloAux[i].orig_index = file_ordering_of_halos[i];
#endif
    }

    /* MS: numgals is shared by both LHVT and the standard processing */
    int numgals = 0;

#ifdef PROCESS_LHVT_STYLE
    free(file_ordering_of_halos);
    /* done with re-ordering the halos into a locally horizontal vertical tree format */

    int nfofs_all_snaps[ABSOLUTEMAXSNAPS] = {0};
    /* getting the number of FOF halos at each snapshot */
    status = get_nfofs_all_snaps(Halo, nhalos, nfofs_all_snaps, ABSOLUTEMAXSNAPS);
    if(status != EXIT_SUCCESS) {
        return status;
    }

#if 0
    for(int halonr = 0; halonr < nhalos; halonr++) {
        fprintf(stderr,"halonr = %d snap = %03d mvir = %14.6e firstfofhalo = %8d nexthalo = %8d\n",
                halonr, Halo[halonr].SnapNum, Halo[halonr].Mvir, Halo[halonr].FirstHaloInFOFgroup, Halo[halonr].NextHaloInFOFgroup);
    }
#endif

    /* this will be the new processing style --> one snapshot at a time */
    uint32_t ngal = 0;
    for(int snapshot=min_snapshot;snapshot <= max_snapshot; snapshot++) {
        uint32_t nfofs_this_snap = get_nfofs_at_snap(forestnr, snapshot);
        for(int ifof=0;ifof<nfofs_this_snap;ifof++) {
            ngal = process_fof_at_snap(ifof, snapshot, ngal);
        }
    }

#else /* PROCESS_LHVT_STYLE */

    /*MS: This is the normal SAGE processing on a tree-by-tree (vertical) basis */

    /* Now start the processing */
    int32_t galaxycounter = 0;

    /* First run construct_galaxies outside for loop -> takes care of the main tree */
    status = construct_galaxies(0, &numgals, &galaxycounter, &maxgals, Halo, HaloAux, &Gal, &HaloGal, run_params);
    if(status != EXIT_SUCCESS) {
        return status;
    }

    /* But there are sub-trees within one forest file that are not reachable via the recursive routine -> do those as well */
    for(int halonr = 0; halonr < nhalos; halonr++) {
        if(HaloAux[halonr].DoneFlag == 0) {
            status = construct_galaxies(halonr, &numgals, &galaxycounter, &maxgals, Halo, HaloAux, &Gal, &HaloGal, run_params);
            if(status != EXIT_SUCCESS) {
                return status;
            }
        }
    }

#endif /* PROCESS_LHVT_STYLE */

    status = save_galaxies(forestnr, numgals, Halo, forest_info, HaloAux, HaloGal, save_info, run_params);
    if(status != EXIT_SUCCESS) {
        return status;
    }

    /* free galaxies and the forest */
    myfree(Gal);
    myfree(HaloGal);
    myfree(HaloAux);
    myfree(Halo);

    return EXIT_SUCCESS;
}

/*
For creating the lhalo tree binary output i.e., converting from the input 
mergertree format into the lhalotree binary format.
*/

#ifdef USE_BUFFERED_WRITE
#include "io/buffered_io.h"
#endif

int convert_trees_to_lhalo(const int ThisTask, const int NTasks, struct params *run_params, struct forest_info *forest_info)
{
    if(forest_info->nforests_this_task > INT_MAX ||  forest_info->nhalos_this_task > INT_MAX) {      
        fprintf(stderr,"Error: Can not correctly cast totnforests (on this task) = %"PRId64" or totnhalos = %"PRId64" "
                       "to fit within a 4-byte integer (as required by the LHaloTree binary format specification). "
                       "Converting fewer input files or adding more parallel cores (currently using %d cores) will "
                       "help alleviate the issue\n",
                        forest_info->nforests_this_task, forest_info->nhalos_this_task, NTasks);
        return EXIT_FAILURE;
    }

    if(forest_info->nforests_this_task == 0) {
        fprintf(stderr,"ThisTask=%d no forests to process...skipping\n",ThisTask);
        return EXIT_SUCCESS;
    }

    /* Now start the conversion */
    struct timeval tstart;
    gettimeofday(&tstart, NULL);

    run_params->interrupted = 0;
#ifdef VERBOSE
    if(ThisTask == 0) {
        init_my_progressbar(stdout, forest_info->nforests_this_task, &(run_params->interrupted));
#ifdef MPI
        if(NTasks > 1) {
            fprintf(stderr, "Please Note: The progress bar is not precisely reliable in MPI. "
                    "It should be used as a general indicator only.\n");
        }
#endif
    }
#endif

    const int64_t nforests_this_task = forest_info->nforests_this_task;
    int64_t totnhalos = 0;

#define PWRITE_64BIT_TO_32BIT(fd, var, offset, kind_of_var)             \
    do {                                                                \
        if(sizeof(var) != sizeof(int64_t)) {                            \
            fprintf(stderr,"Error: Bug in code - this is only "         \
            "meant to work on 64 bit integers\n");                      \
            return EXIT_FAILURE;                                        \
        }                                                               \
        if(var > INT_MAX) {                                             \
            fprintf(stderr,"Error: Number of halos = %"PRId64" does "   \
                            "not fit inside 32 bits "                   \
                            "(context = %s)\n", var, kind_of_var);      \
            return EXIT_FAILURE;                                        \
        }                                                               \
        const int32_t var_int32 = (int32_t) var;                        \
        const ssize_t bytes_written = pwrite(fd, &var_int32,            \
                                             sizeof(var_int32), offset);\
        if(bytes_written != sizeof(var_int32)) {                        \
            fprintf(stderr,"Error: Wrote %zd bytes instead of "         \
                        "the required %zu bytes\n",                     \
                        bytes_written, sizeof(var_int32));              \
            perror(NULL);                                               \
            return EXIT_FAILURE;                                        \
        }                                                               \
    } while (0)

    char buffer[3*MAX_STRING_LEN + 1];
    snprintf(buffer, 3*MAX_STRING_LEN, "%s%s.%d", run_params->OutputDir,
             run_params->FileNameGalaxies, ThisTask);
    int fd = open(buffer, O_CREAT|O_TRUNC|O_WRONLY, S_IRUSR|S_IWUSR|S_IRGRP|S_IROTH);
    XRETURN(fd > 0, EXIT_FAILURE, "Error: Could not open filename = %s\n", buffer);

    //PWRITE does not update the file offset -> will need to be adjusted manually
    PWRITE_64BIT_TO_32BIT(fd, nforests_this_task, 0, "total number of forests");
    PWRITE_64BIT_TO_32BIT(fd, totnhalos, 4, "total number of halos (initial, set to 0)");

    const off_t nhalos_per_forest_bytes = sizeof(int32_t)*nforests_this_task;
    //since the previous writes for totnforests and totnhalos were with pwrite
    //we need to adjust the file offset for those two 32-bit integers
    const off_t halo_data_start_offset = 4 + 4 + nhalos_per_forest_bytes;

    XRETURN(lseek(fd, halo_data_start_offset, SEEK_SET) == halo_data_start_offset,
            EXIT_FAILURE,
            "Error: Could not seek to %llu bytes to write the "
            "start of the halo data from the first forest",
            (unsigned long long) halo_data_start_offset);

#ifdef USE_BUFFERED_WRITE
    const size_t buffer_size = 4 * 1024 * 1024; //4 MB
    struct buffered_io buf_io;
    int status = setup_buffered_io(&buf_io, buffer_size, fd, halo_data_start_offset);
    if(status != EXIT_SUCCESS) 
    {
        fprintf(stderr,"Error: Could not setup buffered io\n");
        return -1;
    }
#endif

    /* simulation merger-tree data */
    struct halo_data *Halo = NULL;
    for(int64_t forestnr=0; forestnr < nforests_this_task; forestnr++) {
#ifdef VERBOSE
        if(ThisTask == 0) {
            my_progressbar(stdout, forestnr, &(run_params->interrupted));
            fflush(stdout);
        }
#endif

        /* nhalos is meaning-less for consistent-trees until *AFTER* the forest has been loaded */
        const int64_t nhalos = load_forest(run_params, forestnr, &Halo, forest_info);
        XRETURN(nhalos > 0, nhalos, "Error during loading forestnum =  %"PRId64"...exiting\n", forestnr);
        XRETURN(nhalos <= INT_MAX, EXIT_FAILURE, 
                "Error: Number of halos = %"PRId64" must be > 0 *and* also fit inside 32 bits\n", 
                nhalos);
        const size_t numbytes = sizeof(struct halo_data)*nhalos;
#ifdef USE_BUFFERED_WRITE
        status = write_buffered_io( &buf_io, Halo, numbytes);
        if(status < 0) {
            fprintf(stderr,"Error: Could not write (buffered). forestnr = %"PRId64" number of bytes = %zu\n", forestnr, numbytes);
            return status;
        }
#else
        mywrite(fd, Halo, numbytes);//write updates the file offset
#endif
        const off_t nh_per_tree_offset = sizeof(int32_t) + sizeof(int32_t) + forestnr * sizeof(int32_t);
        PWRITE_64BIT_TO_32BIT(fd, nhalos, nh_per_tree_offset, "nhalos per tree");//pwrite does not update file offset                        

        myfree(Halo);
        totnhalos += nhalos;
    }
#ifdef USE_BUFFERED_WRITE
    status = cleanup_buffered_io(&buf_io);
    if(status != EXIT_SUCCESS) {
        fprintf(stderr,"Error: Could not finalise the output file\n");
        return status;
    }
#endif

    /* Check that totnhalos fits within a 4 byte integer and write to the file */
    PWRITE_64BIT_TO_32BIT(fd, totnhalos, 4, "total number of halos in file");

    if(forest_info->nhalos_this_task > 0) {
        XRETURN(totnhalos == forest_info->nhalos_this_task, -1, 
                "Error: Expected totnhalos written out = %"PRId64" to "
                "be *exactly* equal to forests_info->nhalos_this_task = %"PRId64"\n",
                totnhalos, forest_info->nhalos_this_task);
    }

    XRETURN(close(fd) == 0, EXIT_FAILURE, "Error while closing the output binary file");

    /* sage is done running -> do the cleanup */
    cleanup_forests_io(run_params->TreeType, forest_info);

#ifdef VERBOSE
    if(ThisTask == 0) {
        finish_myprogressbar(stdout, &(run_params->interrupted));
    }
    fflush(stdout);
    struct timeval tend;
    gettimeofday(&tend, NULL);
    char *time_string = get_time_string(tstart, tend);
    fprintf(stderr,"ThisTask = %d done processing all forests assigned. Time taken = %s\n", ThisTask, time_string);
    free(time_string);
#endif

    return EXIT_SUCCESS;
}<|MERGE_RESOLUTION|>--- conflicted
+++ resolved
@@ -52,10 +52,6 @@
     if(status != EXIT_SUCCESS) {
         return status;
     }
-<<<<<<< HEAD
-    init(ThisTask, run_params);
-=======
->>>>>>> 7c53b589
 
     /* Now start the model */
     struct timeval tstart;
@@ -150,23 +146,22 @@
 #ifdef VERBOSE
     if(ThisTask == 0) {
         init_my_progressbar(stdout, Nforests, &(run_params->interrupted));
-#ifdef MPI
-        if(NTasks > 1) {
-            fprintf(stderr, "Please Note: The progress bar is not precisely reliable in MPI. "
-                    "It should be used as a general indicator only.\n");
-        }
-#endif
-    }
-#endif
-
+    }
+#endif
+
+#if defined(MPI) && defined(VERBOSE)
+    if(NTasks > 1) {
+        fprintf(stderr, "Please Note: The progress bar is not precisely reliable in MPI. "
+                "It should be used as a general indicator only.\n");
+    }
+#endif
+    
+    
     for(int64_t forestnr = 0; forestnr < Nforests; forestnr++) {
 #ifdef VERBOSE
         if(ThisTask == 0) {
             my_progressbar(stdout, forestnr, &(run_params->interrupted));
-<<<<<<< HEAD
-=======
             fflush(stdout);
->>>>>>> 7c53b589
         }
 #endif
 
@@ -193,17 +188,12 @@
         finish_myprogressbar(stdout, &(run_params->interrupted));
     }
 
+
     struct timeval tend;
     gettimeofday(&tend, NULL);
-<<<<<<< HEAD
-    fprintf(stdout,"ThisTask = %d done processing all forests assigned. Time taken = %s\n",
-                    ThisTask, get_time_string(tstart, tend));
-
-=======
     char *time_string = get_time_string(tstart, tend);
     fprintf(stderr,"ThisTask = %d done processing all forests assigned. Time taken = %s\n", ThisTask, time_string);
     free(time_string);
->>>>>>> 7c53b589
     fflush(stdout);
 #endif
 
