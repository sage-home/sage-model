--- conflicted
+++ resolved
@@ -94,11 +94,7 @@
                                      sizeof(*(save_info.tot_ngals)));
 
     // Allocate memory for the number of galaxies at each output snapshot for each forest.
-<<<<<<< HEAD
-    save_info.forest_ngals = calloc(run_params->NOUT, sizeof(*(save_info.forest_ngals)));
-=======
     save_info.forest_ngals = mycalloc(run_params->NumSnapOutputs, sizeof(*(save_info.forest_ngals)));
->>>>>>> ecf13702
     CHECK_POINTER_AND_RETURN_ON_NULL(save_info.forest_ngals,
                                      "Failed to allocate %d elements of size %zu for save_info.tot_ngals", run_params->NumSnapOutputs,
                                      sizeof(*(save_info.forest_ngals)));
@@ -122,11 +118,7 @@
 
     run_params->interrupted = 0;
     if(ThisTask == 0) {
-<<<<<<< HEAD
-        init_my_progressbar(stderr, forest_info.totnforests, &(run_params->interrupted));
-=======
         init_my_progressbar(stderr, Nforests, &(run_params->interrupted));
->>>>>>> ecf13702
 #ifdef MPI
         if(NTasks > 1) {
             fprintf(stderr, "Please Note: The progress bar is not precisely reliable in MPI. "
@@ -137,12 +129,7 @@
 
     for(int64_t forestnr = 0; forestnr < Nforests; forestnr++) {
         if(ThisTask == 0) {
-<<<<<<< HEAD
-            my_progressbar(stderr, nforests_done, &(run_params->interrupted));
-            fflush(stdout);
-=======
             my_progressbar(stderr, forestnr, &(run_params->interrupted));
->>>>>>> ecf13702
         }
 
         /* the millennium tree is really a collection of trees, viz., a forest */
@@ -150,12 +137,6 @@
         if(status != EXIT_SUCCESS) {
             return status;
         }
-<<<<<<< HEAD
-
-        nforests_done += NTasks; /*MS: 20/9/2019 -- Attempting to adjust for MPI (assuming that every forest completed
-                                   on task 0 has equivalent forests completed on other tasks)*/
-=======
->>>>>>> ecf13702
     }
 
     status = finalize_galaxy_files(&forest_info, &save_info, run_params);
@@ -176,10 +157,6 @@
     gettimeofday(&tend, NULL);
     fprintf(stderr,"ThisTask = %d done processing all forests assigned. Time taken = %s\n", ThisTask, get_time_string(tstart, tend));
 
-<<<<<<< HEAD
-
-=======
->>>>>>> ecf13702
 cleanup:
     /* sage is done running -> do the cleanup */
     cleanup_forests_io(run_params->TreeType, &forest_info);
@@ -202,15 +179,6 @@
     switch(run_params->OutputFormat) {
 
     case(sage_binary):
-<<<<<<< HEAD
-      status = EXIT_SUCCESS;
-      break;
-
-#ifdef HDF5
-    case(sage_hdf5):
-      status = create_hdf5_master_file(run_params);
-      break;
-=======
         {
             status = EXIT_SUCCESS;
             break;
@@ -230,10 +198,9 @@
                 fprintf(stderr,"Number of open datatype = %zd\n",  H5Fget_obj_count(H5F_OBJ_ALL, H5F_OBJ_DATATYPE));
                 fprintf(stderr,"Number of open attributes = %zd\n",  H5Fget_obj_count(H5F_OBJ_ALL, H5F_OBJ_ATTR));
             }
-            
+
             break;
         }
->>>>>>> ecf13702
 #endif
 
     default:
@@ -268,19 +235,10 @@
         fprintf(stderr,"Error during loading forestnum =  %"PRId64"...exiting\n", forestnr);
         return nhalos;
     }
-<<<<<<< HEAD
-
-    /* /\* need to actually set the nhalos value for CTREES*\/ */
-    /* forest_info->totnhalos_per_forest[forestnr] = nhalos; */
-
-#ifdef PROCESS_LHVT_STYLE
-#error Locally horizontal vertical tree style processing has not been implemented yet
-=======
 
 #ifdef PROCESS_LHVT_STYLE
 #error Processing in Locally-horizontal vertical tree (LHVT) style not implemented yet
 
->>>>>>> ecf13702
     /* re-arrange the halos into a locally horizontal vertical forest */
     int32_t *file_ordering_of_halos=NULL;
     int status = reorder_lhalo_to_lhvt(nhalos, Halo, 0, &file_ordering_of_halos);/* the 3rd parameter is for testing the reorder code */
@@ -335,12 +293,8 @@
         }
     }
 
-<<<<<<< HEAD
-#else
-=======
 #else /* PROCESS_LHVT_STYLE */
 
->>>>>>> ecf13702
     /*MS: This is the normal SAGE processing on a tree-by-tree (vertical) basis */
 
     /* Now start the processing */
