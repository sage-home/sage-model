--- conflicted
+++ resolved
@@ -14,11 +14,7 @@
 
     /* API for sage */
     extern int run_sage(const int ThisTask, const int NTasks, const char *param_file, void **params);
-<<<<<<< HEAD
-    extern int finalize_sage(void *run_params);
-=======
     extern int finalize_sage(void *params);
->>>>>>> 7c53b589
 
 #ifdef __cplusplus
 }
