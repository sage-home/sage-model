--- conflicted
+++ resolved
@@ -212,23 +212,15 @@
 
         /*MS: check that the mechanism would produce unique galaxyindex within this run (across all tasks and all forests)*/
         if(GalaxyNr > forestnr_mulfac || (filenr_mulfac > 0 && forestnr*forestnr_mulfac > filenr_mulfac)) {
-<<<<<<< HEAD
-            fprintf(stderr, "When determining a unique Galaxy Number, we assume that the number of trees are less than %"PRId64". "
-                    "This assumption has been broken.\n"
-                    "Simulation trees file number %d\tOriginal tree number %"PRId64"\tGalaxy Number %d "
-                    "forestnr_mulfac = %"PRId64" forestnr*forestnr_mulfac = %"PRId64"\n",
-                    filenr_mulfac, filenr, forestnr, GalaxyNr, forestnr_mulfac, forestnr*forestnr_mulfac);
-=======
             fprintf(stderr, "When determining a unique Galaxy Number, we assume two things\n"
                     "1. Current galaxy numnber = %u is less than multiplication factor for trees (=%"PRId64")\n"
                     "2. That (the total number of trees * tree multiplication factor = %"PRId64") is less than the file "\
                     "multiplication factor = %"PRId64" (only relevant if file multiplication factor is non-zero).\n"
                     "At least one of these two assumptions have been broken.\n"
                     "Simulation trees file number %d\tOriginal tree number %"PRId64"\tGalaxy Number %d "
-                    "forestnr_mulfac = %"PRId64" forestnr*forestnr_mulfac = %"PRId64"\n", GalaxyNr, forestnr_mulfac, 
-                    forestnr*forestnr_mulfac, filenr_mulfac, 
+                    "forestnr_mulfac = %"PRId64" forestnr*forestnr_mulfac = %"PRId64"\n", GalaxyNr, forestnr_mulfac,
+                    forestnr*forestnr_mulfac, filenr_mulfac,
                     filenr, forestnr, GalaxyNr, forestnr_mulfac, forestnr*forestnr_mulfac);
->>>>>>> ecf13702
           return EXIT_FAILURE;
         }
 
@@ -239,7 +231,7 @@
                     "generate the ID will overflow 64-bit\n"
                     "forestnr = %"PRId64" forestnr_mulfac = %"PRId64" filenr = %d filenr_mulfac = %"PRId64"\n",
                     forestnr, forestnr_mulfac, filenr, filenr_mulfac);
-            
+
             return EXIT_FAILURE;
         }
 
@@ -251,7 +243,7 @@
             fprintf(stderr,"id_from_forestnr = %"PRIu64 "id_from_filenr = %"PRIu64"\n", id_from_forestnr, id_from_filenr);
             return EXIT_FAILURE;
         }
-        
+
         const uint64_t id_from_forest_and_file = id_from_forestnr + id_from_filenr;
         if((GalaxyNr > (0xFFFFFFFFFFFFFFFFULL - id_from_forest_and_file)) ||
            (CentralGalaxyNr > (0xFFFFFFFFFFFFFFFFULL - id_from_forest_and_file))) {
@@ -259,11 +251,11 @@
             fprintf(stderr,"id_from_forest_and_file = %"PRIu64" GalaxyNr = %u CentralGalaxyNr = %u\n", id_from_forest_and_file, GalaxyNr, CentralGalaxyNr);
             return EXIT_FAILURE;
         }
-                
+
         // Everything is good, generate the index.
         this_gal->GalaxyIndex = GalaxyNr + id_from_forest_and_file;
         this_gal->CentralGalaxyIndex= CentralGalaxyNr + id_from_forest_and_file;
     }
 
     return EXIT_SUCCESS;
-}
+}