#ifndef ALLVARS_H
#define ALLVARS_H

/* define off_t as a 64-bit long integer */
#define _FILE_OFFSET_BITS 64

#include <stdio.h>
#include <stdint.h>
#include <inttypes.h>

#ifdef HDF5
#include <hdf5.h>
#endif

#include "macros.h"
#include "core_simulation.h"

<<<<<<< HEAD
/* This structure contains the properties used within the code */
struct GALAXY
{
    int32_t   SnapNum;
    int32_t  Type;
    
    int32_t   GalaxyNr;
    int32_t   CentralGal;
    int32_t   HaloNr;
    long long MostBoundID;
    uint64_t GalaxyIndex; // This is a unique value based on the tree local galaxy number,
    // file local tree number and the file number itself.
                       // See ``generate_galaxy_index()`` in ``core_save.c``.
    uint64_t CentralGalaxyIndex; // Same as above, except the ``GalaxyIndex`` value for the CentralGalaxy
    // of this galaxy's FoF group.

    int32_t   mergeType;  /* 0=none; 1=minor merger; 2=major merger; 3=disk instability; 4=disrupt to ICS */
    int32_t   mergeIntoID;
    int32_t   mergeIntoSnapNum;
    float dT;

    /* (sub)halo properties */
    float Pos[3];
    float Vel[3];
    int   Len;
    float Mvir;
    float deltaMvir;
    float CentralMvir;
    float Rvir;
    float Vvir;
    float Vmax;

    /* baryonic reservoirs */
    float ColdGas;
    float StellarMass;
    float BulgeMass;
    float HotGas;
    float EjectedMass;
    float BlackHoleMass;
    float ICS;

    /* metals */
    float MetalsColdGas;
    float MetalsStellarMass;
    float MetalsBulgeMass;
    float MetalsHotGas;
    float MetalsEjectedMass;
    float MetalsICS;

    /* to calculate magnitudes */
    float SfrDisk[STEPS];
    float SfrBulge[STEPS];
    float SfrDiskColdGas[STEPS];
    float SfrDiskColdGasMetals[STEPS];
    float SfrBulgeColdGas[STEPS];
    float SfrBulgeColdGasMetals[STEPS];

    /* misc */
    float DiskScaleRadius;
    float MergTime;
    double Cooling;
    double Heating;
    float r_heat;
    float QuasarModeBHaccretionMass;
    float TimeOfLastMajorMerger;
    float TimeOfLastMinorMerger;
    float OutflowRate;
    float TotalSatelliteBaryons;

    /* infall properties */
    float infallMvir;
    float infallVvir;
    float infallVmax;
};



/* auxiliary halo data */
struct halo_aux_data
{
    int32_t DoneFlag;
    int32_t HaloFlag;
    int32_t NGalaxies;
    int FirstGalaxy;
#ifdef PROCESS_LHVT_STYLE
    int32_t orig_index;
#endif
    int32_t output_snap_n;
};

#define DOUBLE 1
#define STRING 2
#define INT 3

enum Valid_TreeTypes
{
  lhalo_binary = 0,
  illustris_lhalo_hdf5 = 1,
  genesis_standard_hdf5 = 2,
  consistent_trees_ascii = 3,
  ahf_trees_ascii = 5,
  num_tree_types
=======

enum Valid_TreeTypes
{
    /* The number of input tree types supported
       This consists of two parts, the first part
       dictates the tree kind (i.e., what the bytes mean), while
       the second part dictates the actual format on disk (i.e.,
       how to read/cast the bytes from disk) */
    lhalo_binary = 0,
    lhalo_hdf5 = 1,
    genesis_hdf5 = 2,
    consistent_trees_ascii = 3,
    num_tree_types
};

enum Valid_OutputFormats
{
    /* The number of output formats supported by sage */
    sage_binary = 0, /* will be deprecated after version 1 release*/
    sage_hdf5 = 1,
    num_output_format_types
>>>>>>> ecf13702
};

enum Valid_Forest_Distribution_Schemes
{
    /* Determines the compute cost for each forest as a function
     of the number of halos in the forest*/
    uniform_in_forests = 0, /* returns 1 (i.e., all forests have the same cost regardless of forest size)*/
    linear_in_nhalos = 1, /* returns nhalos (i.e., bigger forests have a bigger compute cost) */
    quadratic_in_nhalos = 2, /* return nhalos^2 as the compute cost*/
    exponent_in_nhalos = 3,/* returns nhalos^exponent */
    generic_power_in_nhalos = 4, /* returns pow(nhalos, exponent) */
    num_forest_weight_types
};


/* do not use '0' as an enum since that '0' usually
   indicates 'success' on POSIX systems */
enum sage_error_types {
    /* start off with a large number */
    FILE_NOT_FOUND=1 << 12,
    SNAPSHOT_OUT_OF_RANGE,
    INVALID_OPTION_IN_PARAMS,
    OUT_OF_MEMBLOCKS,
    MALLOC_FAILURE,
    INVALID_PTR_REALLOC_REQ,
    INTEGER_32BIT_TOO_SMALL,
    NULL_POINTER_FOUND,
    FILE_READ_ERROR,
    FILE_WRITE_ERROR,
    INVALID_FILE_POINTER,
    INVALID_FILE_DESCRIPTOR,
    INVALID_VALUE_READ_FROM_FILE,
    PARSE_ERROR,
    INVALID_MEMORY_ACCESS_REQUESTED,
    HDF5_ERROR,
};

    
/* This structure contains the properties used within the code */
struct GALAXY
{
    int32_t   SnapNum;
    int32_t  Type;

    int32_t   GalaxyNr;
    int32_t   CentralGal;
    int32_t   HaloNr;
    long long MostBoundID;
    uint64_t GalaxyIndex; // This is a unique value based on the tree local galaxy number,
    // file local tree number and the file number itself.
                       // See ``generate_galaxy_index()`` in ``core_save.c``.
    uint64_t CentralGalaxyIndex; // Same as above, except the ``GalaxyIndex`` value for the CentralGalaxy
    // of this galaxy's FoF group.

    int32_t   mergeType;  /* 0=none; 1=minor merger; 2=major merger; 3=disk instability; 4=disrupt to ICS */
    int32_t   mergeIntoID;
    int32_t   mergeIntoSnapNum;
    float dT;

    /* (sub)halo properties */
    float Pos[3];
    float Vel[3];
    int   Len;
    float Mvir;
    float deltaMvir;
    float CentralMvir;
    float Rvir;
    float Vvir;
    float Vmax;

    /* baryonic reservoirs */
    float ColdGas;
    float StellarMass;
    float BulgeMass;
    float HotGas;
    float EjectedMass;
    float BlackHoleMass;
    float ICS;

    /* metals */
    float MetalsColdGas;
    float MetalsStellarMass;
    float MetalsBulgeMass;
    float MetalsHotGas;
    float MetalsEjectedMass;
    float MetalsICS;

    /* to calculate magnitudes */
    float SfrDisk[STEPS];
    float SfrBulge[STEPS];
    float SfrDiskColdGas[STEPS];
    float SfrDiskColdGasMetals[STEPS];
    float SfrBulgeColdGas[STEPS];
    float SfrBulgeColdGasMetals[STEPS];

    /* misc */
    float DiskScaleRadius;
    float MergTime;
    double Cooling;
    double Heating;
    float r_heat;
    float QuasarModeBHaccretionMass;
    float TimeOfLastMajorMerger;
    float TimeOfLastMinorMerger;
    float OutflowRate;
    float TotalSatelliteBaryons;

    /* infall properties */
    float infallMvir;
    float infallVvir;
    float infallVmax;
};



/* auxiliary halo data */
struct halo_aux_data
{
    int32_t DoneFlag;
    int32_t HaloFlag;
    int32_t NGalaxies;
    int FirstGalaxy;
#ifdef PROCESS_LHVT_STYLE
    int orig_index;
#endif
    int output_snap_n;
};


struct lhalotree_info {
    int64_t nforests;/* number of forests to process */

    /* lhalotree format only has int32_t for nhalos per forest */
    int32_t *nhalos_per_forest;/* number of halos to read, nforests elements */

    union {
        int *fd;/* the file descriptor for each forest (i.e., which file descriptor to read this forest from) nforests elements*/
#ifdef HDF5
        hid_t *h5_fd;/* contains the HDF5 file descriptor for each forest */
#endif
    };
    off_t *bytes_offset_for_forest;/* where to start reading the files, nforests elements */

    union {
        int *open_fds;/* contains numfiles elements of open file descriptors, numfiles elements */
#ifdef HDF5
        hid_t *open_h5_fds;/* contains numfiles elements of open HDF5 file descriptors */
#endif
    };
    int32_t numfiles;/* number of unique files being processed by this task,  must be >=1 and <= lastfile - firstfile + 1 */
    int32_t unused;/* unused, but present for alignment */
};

struct ctrees_info {
    //different from totnforests; only stores forests to be processed by ThisTask when in MPI mode
    //in serial mode, ``forests_info->ctr.nforests == forests_info->totnforests``)
    union {
        int64_t nforests;
        int64_t nforests_this_task;
    };
    int64_t ntrees;

    void *column_info;/* stored as a void * to avoid including parse_ctrees.h here*/

    /* forest level quantities */
    int64_t *ntrees_per_forest;/* contains nforests elements */
    int64_t *start_treenum_per_forest;/* contains nforests elements */

    /* tree level quantities */
    int *tree_fd;/* contains ntrees elements */
    off_t *tree_offsets;/* contains ntrees elements */

    /* file level quantities */
    int *open_fds;/* contains numfiles elements of open file descriptors */
    int32_t numfiles;/* total number of files the forests are spread over (BOX_DIVISIONS^3 per Consistent trees terminology) */
    int32_t unused;/* unused, but present for alignment */
};

/* place-holder for future AHF i/o capabilities */
struct ahf_info {
    int64_t nforests;
    void *some_yet_to_be_implemented_ptr;
};

#ifdef HDF5
struct genesis_info {
    union{
        int64_t nforests;/* number of forests to process on this task */
        int64_t nforests_this_task;/* shadowed for convenience */
    };

    int64_t start_forestnum;/* Global forestnumber to start processing from */
    int64_t maxforestsize; /* max. number of halos in any one single forest on any task */
    int64_t *offset_for_global_forestnum;/* What would be the offset to add to file-local 'forestnum' to get the global forest num
                                            that is needed to access the metadata ("*foreststats*.hdf5") file  -- shape (lastfile + 1, ) */
    int64_t *halo_offset_per_snap;/* Stores the current halo offsets to read from at each snapshot -- shape (maxsnaps, ).
                                     Initialised to all 0's for every new file and incremented as forests are read in. This details
                                     adds a loop-dependency - where later forests can not be correctly processed before all
                                     preceeding forests have been processed. It had to be implemented this way because otherwise
                                     the amount of RAM required to store the matrix offsets_per_forest_per_snap (with shape
                                     '[nforests, maxsnaps]' would have been a roadblock in the future. */
    hid_t meta_fd;/* file descriptor for the metadata file*/
    hid_t *h5_fds;/* contains all the file descriptors for the individual files -- shape (lastfile + 1, ) */

    int32_t min_snapnum; /* smallest snapshot to process (inclusive, >= 0), across all forests*/
    int32_t maxsnaps;/* maxsnaps == max_snap_num + 1, largest snapshot to process across all forests */
    int32_t totnfiles;/* total number of files requested to be processed (across all tasks)*/
    int32_t numfiles;/* total number of files to process on ThisTask (>=1)*/
    int32_t start_filenum;/* Which is the first file that this task is going to process  */
    int32_t curr_filenum; /* What file is currently being worked on --
                              required to reset the halo_offset_per_snap at the beginning of every new file */

};
#endif

struct forest_info {
    union {
        struct lhalotree_info lht;
        struct ctrees_info ctr;
        struct ahf_info ahf;
#ifdef HDF5
        struct genesis_info gen;
#endif
    };
    int64_t totnforests;  // Total number of forests across **all** input tree files.
    int64_t nforests_this_task; // Total number of forests processed by **this** task.
    double frac_volume_processed; // Fraction of the simulation volume processed by **this** task.
    // We assume that each of the input tree files span the same volume. Hence by summing the
    // number of trees processed by each task from each file, we can determine the
    // fraction of the simulation volume that this task processes.  We weight this summation by the
    // number of trees in each file because some files may have more/less trees whilst still spanning the
    // same volume (e.g., a void would contain few trees whilst a dense knot would contain many).
    int32_t *FileNr; // The file number that each forest was read from.
<<<<<<< HEAD
    int64_t *original_treenr; // The tree number from the original tree files.
=======
    int64_t *original_treenr; // The (file-local) tree number from the original tree files.
>>>>>>> ecf13702
                              // Necessary because Task N's "Tree 0" could start at the middle of a file.
};

struct save_info {
    union {
        int *save_fd; // Contains the open file to write to for each output.
#ifdef HDF5
        hid_t file_id;  // HDF5 only writes to a single file per processor.
#endif
    };

    int64_t *tot_ngals; // Number of galaxies **per snapshot**.
<<<<<<< HEAD
    int32_t **forest_ngals; // Number of galaxies **per snapshot** **per tree**; fores_ngals[snap][forest].
=======
    int32_t **forest_ngals; // Number of galaxies **per snapshot** **per tree**; forest_ngals[snap][forest].
>>>>>>> ecf13702

#ifdef HDF5
    char **name_output_fields;
    hsize_t *field_dtypes;

    hid_t *group_ids;

    int32_t num_output_fields;

    int32_t buffer_size;
    int32_t *num_gals_in_buffer;
    struct HDF5_GALAXY_OUTPUT *buffer_output_gals;
#endif

};


struct params
{
    int32_t    FirstFile;    /* first and last file for processing; only relevant for lhalotree style files (binary or hdf5) */
    int32_t    LastFile;

    char   OutputDir[MAX_STRING_LEN];
    char   FileNameGalaxies[MAX_STRING_LEN];
    char   TreeName[MAX_STRING_LEN];
    char   TreeExtension[MAX_STRING_LEN]; // If the trees are in HDF5, they will have a .hdf5 extension. Otherwise they have no extension.
    char   SimulationDir[MAX_STRING_LEN];
    char   FileWithSnapList[MAX_STRING_LEN];

    double Omega;
    double OmegaLambda;
    double PartMass;
    double Hubble_h;
    double BoxSize;
    double EnergySNcode;
    double EnergySN;
    double EtaSNcode;
    double EtaSN;

    /* moving for alignment */
    int32_t NumSimulationTreeFiles;

    /* recipe flags */
    int32_t    SFprescription;
    int32_t    AGNrecipeOn;
    int32_t    SupernovaRecipeOn;
    int32_t    ReionizationOn;
    int32_t   DiskInstabilityOn;

    double RecycleFraction;
    double Yield;
    double FracZleaveDisk;
    double ReIncorporationFactor;
    double ThreshMajorMerger;
    double BaryonFrac;
    double SfrEfficiency;
    double FeedbackReheatingEpsilon;
    double FeedbackEjectionEfficiency;
    double RadioModeEfficiency;
    double QuasarModeEfficiency;
    double BlackHoleGrowthRate;
    double Reionization_z0;
    double Reionization_zr;
    double ThresholdSatDisruption;

    double UnitLength_in_cm;
    double UnitVelocity_in_cm_per_s;
    double UnitMass_in_g;
    double UnitTime_in_s;
    double RhoCrit;
    double UnitPressure_in_cgs;
    double UnitDensity_in_cgs;
    double UnitCoolingRate_in_cgs;
    double UnitEnergy_in_cgs;
    double UnitTime_in_Megayears;
    double G;
    double Hubble;
    double a0;
    double ar;

<<<<<<< HEAD
    int32_t LastSnapShotNr;
    int32_t MAXSNAPS;
    int32_t NOUT;
=======
    int32_t nsnapshots;
    int32_t LastSnapshotNr;
    int32_t SimMaxSnaps;
    int32_t NumSnapOutputs;
>>>>>>> ecf13702
    int32_t Snaplistlen;
    enum Valid_TreeTypes TreeType;
    enum Valid_OutputFormats OutputFormat;
    int64_t FileNr_Mulfac;
    int64_t ForestNr_Mulfac;

<<<<<<< HEAD
    int32_t ListOutputSnaps[ABSOLUTEMAXSNAPS];
    double ZZ[ABSOLUTEMAXSNAPS];
    double AA[ABSOLUTEMAXSNAPS];
=======
    /* The combination of  ForestDistributionScheme = generic_power_in_nhalos and
       exponent_for_forest_dist_scheme = 0.7 seems to produce good work-load
       balance across MPI on the 512 Genesis test dataset - MS 16/01/2020 */
    enum Valid_Forest_Distribution_Schemes ForestDistributionScheme;
    double Exponent_Forest_Dist_Scheme;

    int64_t FileNr_Mulfac;
    int64_t ForestNr_Mulfac;

    int32_t ListOutputSnaps[ABSOLUTEMAXSNAPS];
    //Essentially creating an alias so that the indecipherable 'ZZ'
    //can be interpreted to contain 'redshift' values
    union {
        double ZZ[ABSOLUTEMAXSNAPS];
        double redshift[ABSOLUTEMAXSNAPS];
    };

    //Similarly: 'AA' contains the scale_factors corresponding to
    //each snapshot
    union {
        double AA[ABSOLUTEMAXSNAPS];
        double scale_factors[ABSOLUTEMAXSNAPS];
    };

>>>>>>> ecf13702
    double *Age;

    int32_t interrupted;/* to re-print the progress-bar */

    int32_t ThisTask;
    int32_t NTasks;
};


#endif  /* #ifndef ALLVARS_H */<|MERGE_RESOLUTION|>--- conflicted
+++ resolved
@@ -15,110 +15,6 @@
 #include "macros.h"
 #include "core_simulation.h"
 
-<<<<<<< HEAD
-/* This structure contains the properties used within the code */
-struct GALAXY
-{
-    int32_t   SnapNum;
-    int32_t  Type;
-    
-    int32_t   GalaxyNr;
-    int32_t   CentralGal;
-    int32_t   HaloNr;
-    long long MostBoundID;
-    uint64_t GalaxyIndex; // This is a unique value based on the tree local galaxy number,
-    // file local tree number and the file number itself.
-                       // See ``generate_galaxy_index()`` in ``core_save.c``.
-    uint64_t CentralGalaxyIndex; // Same as above, except the ``GalaxyIndex`` value for the CentralGalaxy
-    // of this galaxy's FoF group.
-
-    int32_t   mergeType;  /* 0=none; 1=minor merger; 2=major merger; 3=disk instability; 4=disrupt to ICS */
-    int32_t   mergeIntoID;
-    int32_t   mergeIntoSnapNum;
-    float dT;
-
-    /* (sub)halo properties */
-    float Pos[3];
-    float Vel[3];
-    int   Len;
-    float Mvir;
-    float deltaMvir;
-    float CentralMvir;
-    float Rvir;
-    float Vvir;
-    float Vmax;
-
-    /* baryonic reservoirs */
-    float ColdGas;
-    float StellarMass;
-    float BulgeMass;
-    float HotGas;
-    float EjectedMass;
-    float BlackHoleMass;
-    float ICS;
-
-    /* metals */
-    float MetalsColdGas;
-    float MetalsStellarMass;
-    float MetalsBulgeMass;
-    float MetalsHotGas;
-    float MetalsEjectedMass;
-    float MetalsICS;
-
-    /* to calculate magnitudes */
-    float SfrDisk[STEPS];
-    float SfrBulge[STEPS];
-    float SfrDiskColdGas[STEPS];
-    float SfrDiskColdGasMetals[STEPS];
-    float SfrBulgeColdGas[STEPS];
-    float SfrBulgeColdGasMetals[STEPS];
-
-    /* misc */
-    float DiskScaleRadius;
-    float MergTime;
-    double Cooling;
-    double Heating;
-    float r_heat;
-    float QuasarModeBHaccretionMass;
-    float TimeOfLastMajorMerger;
-    float TimeOfLastMinorMerger;
-    float OutflowRate;
-    float TotalSatelliteBaryons;
-
-    /* infall properties */
-    float infallMvir;
-    float infallVvir;
-    float infallVmax;
-};
-
-
-
-/* auxiliary halo data */
-struct halo_aux_data
-{
-    int32_t DoneFlag;
-    int32_t HaloFlag;
-    int32_t NGalaxies;
-    int FirstGalaxy;
-#ifdef PROCESS_LHVT_STYLE
-    int32_t orig_index;
-#endif
-    int32_t output_snap_n;
-};
-
-#define DOUBLE 1
-#define STRING 2
-#define INT 3
-
-enum Valid_TreeTypes
-{
-  lhalo_binary = 0,
-  illustris_lhalo_hdf5 = 1,
-  genesis_standard_hdf5 = 2,
-  consistent_trees_ascii = 3,
-  ahf_trees_ascii = 5,
-  num_tree_types
-=======
 
 enum Valid_TreeTypes
 {
@@ -140,7 +36,6 @@
     sage_binary = 0, /* will be deprecated after version 1 release*/
     sage_hdf5 = 1,
     num_output_format_types
->>>>>>> ecf13702
 };
 
 enum Valid_Forest_Distribution_Schemes
@@ -178,7 +73,7 @@
     HDF5_ERROR,
 };
 
-    
+
 /* This structure contains the properties used within the code */
 struct GALAXY
 {
@@ -374,11 +269,7 @@
     // number of trees in each file because some files may have more/less trees whilst still spanning the
     // same volume (e.g., a void would contain few trees whilst a dense knot would contain many).
     int32_t *FileNr; // The file number that each forest was read from.
-<<<<<<< HEAD
-    int64_t *original_treenr; // The tree number from the original tree files.
-=======
     int64_t *original_treenr; // The (file-local) tree number from the original tree files.
->>>>>>> ecf13702
                               // Necessary because Task N's "Tree 0" could start at the middle of a file.
 };
 
@@ -391,11 +282,7 @@
     };
 
     int64_t *tot_ngals; // Number of galaxies **per snapshot**.
-<<<<<<< HEAD
-    int32_t **forest_ngals; // Number of galaxies **per snapshot** **per tree**; fores_ngals[snap][forest].
-=======
     int32_t **forest_ngals; // Number of galaxies **per snapshot** **per tree**; forest_ngals[snap][forest].
->>>>>>> ecf13702
 
 #ifdef HDF5
     char **name_output_fields;
@@ -476,27 +363,16 @@
     double a0;
     double ar;
 
-<<<<<<< HEAD
-    int32_t LastSnapShotNr;
-    int32_t MAXSNAPS;
-    int32_t NOUT;
-=======
     int32_t nsnapshots;
     int32_t LastSnapshotNr;
     int32_t SimMaxSnaps;
     int32_t NumSnapOutputs;
->>>>>>> ecf13702
     int32_t Snaplistlen;
     enum Valid_TreeTypes TreeType;
     enum Valid_OutputFormats OutputFormat;
     int64_t FileNr_Mulfac;
     int64_t ForestNr_Mulfac;
 
-<<<<<<< HEAD
-    int32_t ListOutputSnaps[ABSOLUTEMAXSNAPS];
-    double ZZ[ABSOLUTEMAXSNAPS];
-    double AA[ABSOLUTEMAXSNAPS];
-=======
     /* The combination of  ForestDistributionScheme = generic_power_in_nhalos and
        exponent_for_forest_dist_scheme = 0.7 seems to produce good work-load
        balance across MPI on the 512 Genesis test dataset - MS 16/01/2020 */
@@ -521,7 +397,6 @@
         double scale_factors[ABSOLUTEMAXSNAPS];
     };
 
->>>>>>> ecf13702
     double *Age;
 
     int32_t interrupted;/* to re-print the progress-bar */
