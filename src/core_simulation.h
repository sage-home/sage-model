
struct halo_data
{
<<<<<<< HEAD
  // merger tree pointers
  int Descendant;
  int FirstProgenitor;
  int NextProgenitor;
  int FirstHaloInFOFgroup;
  int NextHaloInFOFgroup;

  // properties of halo
  int Len;
  float M_Mean200, Mvir, M_TopHat;  // for Millennium, Mvir=M_Crit200
  float Pos[3];
  float Vel[3];
  float VelDisp;
  float Vmax;
  float Spin[3];
  long long MostBoundID;  // for LHaloTrees, this is the ID of the most bound particle; for other mergertree codes, let this contain a unique haloid

  // original position in simulation tree files
  int SnapNum;
  int FileNr;
  int SubhaloIndex;
  float SubHalfMass;
=======
    // merger tree pointers
    int Descendant;
    int FirstProgenitor;
    int NextProgenitor;
    int FirstHaloInFOFgroup;
    int NextHaloInFOFgroup;

    // properties of halo
    int Len;
    float M_Mean200;
    union {
        float Mvir;
        float M200c;// for Millennium, Mvir=M_Crit200
    };
    float M_TopHat;
    float Pos[3];
    float Vel[3];
    float VelDisp;
    float Vmax;
    float Spin[3];
    long long MostBoundID;  // for LHaloTrees, this is the ID of the most bound particle; for other mergertree codes, let this contain a unique haloid

    // original position in simulation tree files
    int SnapNum;
    int FileNr;
    int SubhaloIndex;
    float SubHalfMass;
>>>>>>> 87a08e73
};<|MERGE_RESOLUTION|>--- conflicted
+++ resolved
@@ -1,30 +1,6 @@
 
 struct halo_data
 {
-<<<<<<< HEAD
-  // merger tree pointers
-  int Descendant;
-  int FirstProgenitor;
-  int NextProgenitor;
-  int FirstHaloInFOFgroup;
-  int NextHaloInFOFgroup;
-
-  // properties of halo
-  int Len;
-  float M_Mean200, Mvir, M_TopHat;  // for Millennium, Mvir=M_Crit200
-  float Pos[3];
-  float Vel[3];
-  float VelDisp;
-  float Vmax;
-  float Spin[3];
-  long long MostBoundID;  // for LHaloTrees, this is the ID of the most bound particle; for other mergertree codes, let this contain a unique haloid
-
-  // original position in simulation tree files
-  int SnapNum;
-  int FileNr;
-  int SubhaloIndex;
-  float SubHalfMass;
-=======
     // merger tree pointers
     int Descendant;
     int FirstProgenitor;
@@ -52,5 +28,4 @@
     int FileNr;
     int SubhaloIndex;
     float SubHalfMass;
->>>>>>> 87a08e73
 };