#include <stdio.h>
#include <stdlib.h>
#include <string.h>
#include <math.h>
#include <time.h>

#include "core_allvars.h"
#include "core_cool_func.h"

#include "model_cooling_heating.h"
#include "model_misc.h"


double cooling_recipe(const int gal, const double dt, struct GALAXY *galaxies, const struct params *run_params)
{
    double coolingGas;

    if(galaxies[gal].HotGas > 0.0 && galaxies[gal].Vvir > 0.0) {
        const double tcool = galaxies[gal].Rvir / galaxies[gal].Vvir;
        const double temp = 35.9 * galaxies[gal].Vvir * galaxies[gal].Vvir;         // in Kelvin

        double logZ = -10.0;
        if(galaxies[gal].MetalsHotGas > 0) {
            logZ = log10(galaxies[gal].MetalsHotGas / galaxies[gal].HotGas);
        }

        double lambda = get_metaldependent_cooling_rate(log10(temp), logZ);
        double x = PROTONMASS * BOLTZMANN * temp / lambda;        // now this has units sec g/cm^3
        x /= (run_params->UnitDensity_in_cgs * run_params->UnitTime_in_s);         // now in internal units
        const double rho_rcool = x / tcool * 0.885;  // 0.885 = 3/2 * mu, mu=0.59 for a fully ionized gas

        // an isothermal density profile for the hot gas is assumed here
        const double rho0 = galaxies[gal].HotGas / (4 * M_PI * galaxies[gal].Rvir);
        const double rcool = sqrt(rho0 / rho_rcool);

        coolingGas = 0.0;
        if(rcool > galaxies[gal].Rvir) {
            // "cold accretion" regime
            coolingGas = galaxies[gal].HotGas / (galaxies[gal].Rvir / galaxies[gal].Vvir) * dt;
        } else {
            // "hot halo cooling" regime
            coolingGas = (galaxies[gal].HotGas / galaxies[gal].Rvir) * (rcool / (2.0 * tcool)) * dt;
        }

        if(coolingGas > galaxies[gal].HotGas) {
            coolingGas = galaxies[gal].HotGas;
        } else {
			if(coolingGas < 0.0) coolingGas = 0.0;
        }

		// at this point we have calculated the maximal cooling rate
		// if AGNrecipeOn we now reduce it in line with past heating before proceeding

		if(run_params->AGNrecipeOn > 0 && coolingGas > 0.0) {
			coolingGas = do_AGN_heating(coolingGas, gal, dt, x, rcool, galaxies, run_params);
        }

		if (coolingGas > 0.0) {
			galaxies[gal].Cooling += 0.5 * coolingGas * galaxies[gal].Vvir * galaxies[gal].Vvir;
        }
	} else {
		coolingGas = 0.0;
    }

	XASSERT(coolingGas >= 0.0, -1,
            "Error: Cooling gas mass = %g should be >= 0.0", coolingGas);
    return coolingGas;

}



double do_AGN_heating(double coolingGas, const int centralgal, const double dt, const double x, const double rcool, struct GALAXY *galaxies, const struct params *run_params)
{
    double AGNrate, EDDrate, AGNaccreted, AGNcoeff, AGNheating, metallicity, r_heat_new;

	// first update the cooling rate based on the past AGN heating
	if(galaxies[centralgal].r_heat < rcool) {
		coolingGas = (1.0 - galaxies[centralgal].r_heat / rcool) * coolingGas;
    } else {
		coolingGas = 0.0;
    }

<<<<<<< HEAD
	XASSERT(coolingGas >= 0.0, -1,
            "Error: Cooling gas mass = %g should be >= 0.0", coolingGas);
=======
	assert(coolingGas >= 0.0);
>>>>>>> 87a08e73

	// now calculate the new heating rate
    if(galaxies[centralgal].HotGas > 0.0) {
        if(run_params->AGNrecipeOn == 2) {
            // Bondi-Hoyle accretion recipe
            AGNrate = (2.5 * M_PI * run_params->G) * (0.375 * 0.6 * x) * galaxies[centralgal].BlackHoleMass * run_params->RadioModeEfficiency;
        } else if(run_params->AGNrecipeOn == 3) {
            // Cold cloud accretion: trigger: rBH > 1.0e-4 Rsonic, and accretion rate = 0.01% cooling rate
<<<<<<< HEAD
            if(galaxies[centralgal].BlackHoleMass > 0.0001 * galaxies[centralgal].Mvir * pow(rcool/galaxies[centralgal].Rvir, 3.0)) {
=======
            if(galaxies[centralgal].BlackHoleMass > 0.0001 * galaxies[centralgal].Mvir * CUBE(rcool/galaxies[centralgal].Rvir)) {
>>>>>>> 87a08e73
                AGNrate = 0.0001 * coolingGas / dt;
            } else {
                AGNrate = 0.0;
            }
        } else {
            // empirical (standard) accretion recipe
            if(galaxies[centralgal].Mvir > 0.0) {
                AGNrate = run_params->RadioModeEfficiency / (run_params->UnitMass_in_g / run_params->UnitTime_in_s * SEC_PER_YEAR / SOLAR_MASS)
                    * (galaxies[centralgal].BlackHoleMass / 0.01) * CUBE(galaxies[centralgal].Vvir / 200.0)
                    * ((galaxies[centralgal].HotGas / galaxies[centralgal].Mvir) / 0.1);
            } else {
                AGNrate = run_params->RadioModeEfficiency / (run_params->UnitMass_in_g / run_params->UnitTime_in_s * SEC_PER_YEAR / SOLAR_MASS)
                    * (galaxies[centralgal].BlackHoleMass / 0.01) * CUBE(galaxies[centralgal].Vvir / 200.0);
            }
        }

        // Eddington rate
        EDDrate = (1.3e38 * galaxies[centralgal].BlackHoleMass * 1e10 / run_params->Hubble_h) / (run_params->UnitEnergy_in_cgs / run_params->UnitTime_in_s) / (0.1 * 9e10);

        // accretion onto BH is always limited by the Eddington rate
        if(AGNrate > EDDrate) {
            AGNrate = EDDrate;
        }

        // accreted mass onto black hole
        AGNaccreted = AGNrate * dt;

        // cannot accrete more mass than is available!
        if(AGNaccreted > galaxies[centralgal].HotGas) {
            AGNaccreted = galaxies[centralgal].HotGas;
        }

        // coefficient to heat the cooling gas back to the virial temperature of the halo
        // 1.34e5 = sqrt(2*eta*c^2), eta=0.1 (standard efficiency) and c in km/s
        AGNcoeff = (1.34e5 / galaxies[centralgal].Vvir) * (1.34e5 / galaxies[centralgal].Vvir);

        // cooling mass that can be suppresed from AGN heating
        AGNheating = AGNcoeff * AGNaccreted;

        /// the above is the maximal heating rate. we now limit it to the current cooling rate
        if(AGNheating > coolingGas) {
            AGNaccreted = coolingGas / AGNcoeff;
            AGNheating = coolingGas;
        }

        // accreted mass onto black hole
        metallicity = get_metallicity(galaxies[centralgal].HotGas, galaxies[centralgal].MetalsHotGas);
        galaxies[centralgal].BlackHoleMass += AGNaccreted;
        galaxies[centralgal].HotGas -= AGNaccreted;
        galaxies[centralgal].MetalsHotGas -= metallicity * AGNaccreted;

        // update the heating radius as needed
        if(galaxies[centralgal].r_heat < rcool && coolingGas > 0.0) {
            r_heat_new = (AGNheating / coolingGas) * rcool;
            if(r_heat_new > galaxies[centralgal].r_heat) {
                galaxies[centralgal].r_heat = r_heat_new;
            }
        }

        if (AGNheating > 0.0) {
            galaxies[centralgal].Heating += 0.5 * AGNheating * galaxies[centralgal].Vvir * galaxies[centralgal].Vvir;
        }
    }

    return coolingGas;
}



void cool_gas_onto_galaxy(const int centralgal, const double coolingGas, struct GALAXY *galaxies)
{
    // add the fraction 1/STEPS of the total cooling gas to the cold disk
    if(coolingGas > 0.0) {
        if(coolingGas < galaxies[centralgal].HotGas) {
            const double metallicity = get_metallicity(galaxies[centralgal].HotGas, galaxies[centralgal].MetalsHotGas);
            galaxies[centralgal].ColdGas += coolingGas;
            galaxies[centralgal].MetalsColdGas += metallicity * coolingGas;
            galaxies[centralgal].HotGas -= coolingGas;
            galaxies[centralgal].MetalsHotGas -= metallicity * coolingGas;
        } else {
            galaxies[centralgal].ColdGas += galaxies[centralgal].HotGas;
            galaxies[centralgal].MetalsColdGas += galaxies[centralgal].MetalsHotGas;
            galaxies[centralgal].HotGas = 0.0;
            galaxies[centralgal].MetalsHotGas = 0.0;
        }
    }
}<|MERGE_RESOLUTION|>--- conflicted
+++ resolved
@@ -81,12 +81,8 @@
 		coolingGas = 0.0;
     }
 
-<<<<<<< HEAD
 	XASSERT(coolingGas >= 0.0, -1,
             "Error: Cooling gas mass = %g should be >= 0.0", coolingGas);
-=======
-	assert(coolingGas >= 0.0);
->>>>>>> 87a08e73
 
 	// now calculate the new heating rate
     if(galaxies[centralgal].HotGas > 0.0) {
@@ -95,11 +91,7 @@
             AGNrate = (2.5 * M_PI * run_params->G) * (0.375 * 0.6 * x) * galaxies[centralgal].BlackHoleMass * run_params->RadioModeEfficiency;
         } else if(run_params->AGNrecipeOn == 3) {
             // Cold cloud accretion: trigger: rBH > 1.0e-4 Rsonic, and accretion rate = 0.01% cooling rate
-<<<<<<< HEAD
-            if(galaxies[centralgal].BlackHoleMass > 0.0001 * galaxies[centralgal].Mvir * pow(rcool/galaxies[centralgal].Rvir, 3.0)) {
-=======
             if(galaxies[centralgal].BlackHoleMass > 0.0001 * galaxies[centralgal].Mvir * CUBE(rcool/galaxies[centralgal].Rvir)) {
->>>>>>> 87a08e73
                 AGNrate = 0.0001 * coolingGas / dt;
             } else {
                 AGNrate = 0.0;
