--- conflicted
+++ resolved
@@ -43,33 +43,25 @@
             // galaxies[p].mergeType = 3;  // mark as disk instability partial mass transfer
             // galaxies[p].mergeIntoID = NumGals + p - 1;
 
-#ifdef VERBOSE            
+#ifdef VERBOSE
             if((galaxies[p].BulgeMass >  1.0001 * galaxies[p].StellarMass)  || (galaxies[p].MetalsBulgeMass >  1.0001 * galaxies[p].MetalsStellarMass)) {
                 fprintf(stderr, "\nInstability: Mbulge > Mtot (stars or metals)\n");
-<<<<<<< HEAD
-                *interrupted = 1;
-=======
                 run_params->interrupted = 1;
->>>>>>> ecf13702
                 //ABORT(EXIT_FAILURE);
             }
 #endif
-            
+
         }
 
         // burst excess gas and feed black hole (really need a dedicated model for bursts and BH growth here)
         if(unstable_gas > 0.0) {
-#ifdef VERBOSE            
+#ifdef VERBOSE
             if(unstable_gas > 1.0001 * galaxies[p].ColdGas ) {
                 printf("unstable_gas > galaxies[p].ColdGas\t%e\t%e\n", unstable_gas, galaxies[p].ColdGas);
-<<<<<<< HEAD
-                *interrupted = 1;
-=======
                 run_params->interrupted = 1;
->>>>>>> ecf13702
                 // ABORT(EXIT_FAILURE);
             }
-#endif            
+#endif
 
             const double unstable_gas_fraction = unstable_gas / galaxies[p].ColdGas;
             if(run_params->AGNrecipeOn > 0) {
