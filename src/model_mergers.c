--- conflicted
+++ resolved
@@ -22,10 +22,6 @@
         return -1.0;
     }
 
-<<<<<<< HEAD
-=======
-
->>>>>>> ecf13702
     const double coulomb = log1p(halos[mother_halo].Len / ((double) halos[sat_halo].Len) );//MS: 12/9/2019. As pointed out by codacy -> log1p(x) is better than log(1 + x)
 
     const double SatelliteMass = get_virial_mass(sat_halo, halos, run_params) + galaxies[ngal].StellarMass + galaxies[ngal].ColdGas;
@@ -98,11 +94,7 @@
 
     if(galaxies[merger_centralgal].ColdGas > 0.0) {
         BHaccrete = run_params->BlackHoleGrowthRate * mass_ratio /
-<<<<<<< HEAD
-            (1.0 + pow(280.0 / galaxies[merger_centralgal].Vvir, 2.0)) * galaxies[merger_centralgal].ColdGas;
-=======
             (1.0 + SQR(280.0 / galaxies[merger_centralgal].Vvir)) * galaxies[merger_centralgal].ColdGas;
->>>>>>> ecf13702
 
         // cannot accrete more gas than is available!
         if(BHaccrete > galaxies[merger_centralgal].ColdGas) {
