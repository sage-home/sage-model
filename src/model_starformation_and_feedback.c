--- conflicted
+++ resolved
@@ -13,12 +13,7 @@
 void starformation_and_feedback(const int p, const int centralgal, const double time, const double dt, const int halonr, const int step,
                                 struct GALAXY *galaxies, const struct params *run_params)
 {
-<<<<<<< HEAD
-    double reff, tdyn, strdot, stars, ejected_mass, fac, metallicity;
-    double cold_crit;
-=======
     double reff, tdyn, strdot, stars, ejected_mass, metallicity;
->>>>>>> ecf13702
 
     // Initialise variables
     strdot = 0.0;
@@ -30,11 +25,7 @@
         tdyn = reff / galaxies[p].Vvir;
 
         // from Kauffmann (1996) eq7 x piR^2, (Vvir in km/s, reff in Mpc/h) in units of 10^10Msun/h
-<<<<<<< HEAD
-        cold_crit = 0.19 * galaxies[p].Vvir * reff;
-=======
         const double cold_crit = 0.19 * galaxies[p].Vvir * reff;
->>>>>>> ecf13702
         if(galaxies[p].ColdGas > cold_crit && tdyn > 0.0) {
             strdot = run_params->SfrEfficiency * (galaxies[p].ColdGas - cold_crit) / tdyn;
         } else {
@@ -128,8 +119,6 @@
 void update_from_feedback(const int p, const int centralgal, const double reheated_mass, double ejected_mass, const double metallicity,
                           struct GALAXY *galaxies, const struct params *run_params)
 {
-<<<<<<< HEAD
-=======
 
     XASSERT(reheated_mass >= 0.0, -1,
             "Error: For galaxy = %d (halonr = %d, centralgal = %d) with MostBoundID = %lld, the reheated mass = %g should be >=0.0",
@@ -137,7 +126,6 @@
     XASSERT(reheated_mass <= galaxies[p].ColdGas, -1,
             "Error: Reheated mass = %g should be <= the coldgas mass of the galaxy = %g",
             reheated_mass, galaxies[p].ColdGas);
->>>>>>> ecf13702
 
     XASSERT(reheated_mass >= 0.0, -1,
             "Error: For galaxy = %d (halonr = %d, centralgal = %d) with MostBoundID = %lld, the reheated mass = %g should be >=0.0",
@@ -145,7 +133,7 @@
     XASSERT(reheated_mass <= galaxies[p].ColdGas, -1,
             "Error: Reheated mass = %g should be <= the coldgas mass of the galaxy = %g",
             reheated_mass, galaxies[p].ColdGas);
-    
+
     if(run_params->SupernovaRecipeOn == 1) {
         galaxies[p].ColdGas -= reheated_mass;
         galaxies[p].MetalsColdGas -= metallicity * reheated_mass;
@@ -162,17 +150,7 @@
         galaxies[centralgal].MetalsHotGas -= metallicityHot * ejected_mass;
         galaxies[centralgal].EjectedMass += ejected_mass;
         galaxies[centralgal].MetalsEjectedMass += metallicityHot * ejected_mass;
-<<<<<<< HEAD
 
         galaxies[p].OutflowRate += reheated_mass;
     }
-}
-
-
-    
-=======
-
-        galaxies[p].OutflowRate += reheated_mass;
-    }
-}
->>>>>>> ecf13702
+}