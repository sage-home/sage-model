--- conflicted
+++ resolved
@@ -15,13 +15,10 @@
 #include "io/read_tree_lhalo_binary.h"
 #include "io/read_tree_consistentrees_ascii.h"
 
-<<<<<<< HEAD
-=======
 #ifdef HDF5
 #include "io/read_tree_lhalo_hdf5.h"
 #include "io/read_tree_genesis_hdf5.h"
 #endif
->>>>>>> ecf13702
 
 int setup_forests_io(struct params *run_params, struct forest_info *forests_info,
                      const int ThisTask, const int NTasks)
@@ -32,13 +29,8 @@
     const enum Valid_TreeTypes TreeType = run_params->TreeType;
 
     /* MS: 21/9/2019 initialise the mulfac's so we can check later
-<<<<<<< HEAD
-       that these vital factors (required to generate unique galaxy ID's)
-       have been setup appropriately  */
-=======
               that these vital factors (required to generate unique galaxy ID's)
               have been setup appropriately  */
->>>>>>> ecf13702
     run_params->FileNr_Mulfac = -1;
     run_params->ForestNr_Mulfac = -1;
     forests_info->frac_volume_processed = -1.0;
@@ -46,16 +38,6 @@
     switch (TreeType)
         {
 #ifdef HDF5
-<<<<<<< HEAD
-        case illustris_lhalo_hdf5:
-            status = setup_forests_io_lht_hdf5(forests_info, firstfile, lastfile, ThisTask, NTasks, run_params);
-            break;
-
-        /* case genesis_standard_hdf5: */
-        /*     (void) firstfile, (void) lastfile; */
-        /*     status = load_forest_table_genesis_hdf5(forests_info); */
-        /*     break; */
-=======
         case lhalo_hdf5:
             status = setup_forests_io_lht_hdf5(forests_info, firstfile, lastfile, ThisTask, NTasks, run_params);
             break;
@@ -64,7 +46,6 @@
             (void) firstfile, (void) lastfile;
             status = setup_forests_io_genesis_hdf5(forests_info, ThisTask, NTasks, run_params);
             break;
->>>>>>> ecf13702
 #endif
 
         case lhalo_binary:
@@ -89,35 +70,21 @@
         return status;
     }
 
-<<<<<<< HEAD
-=======
 
->>>>>>> ecf13702
     /*MS: Check that the mechanism to generate unique GalaxyID's was
       initialised correctly in the setup */
     if(run_params->FileNr_Mulfac < 0 || run_params->ForestNr_Mulfac < 0) {
         fprintf(stderr,"Error: Looks like the multiplicative factors to generate unique "
-<<<<<<< HEAD
-                "galaxyID's were not setup correctly.\n"
-                "FileNr_Mulfac = %"PRId64" and ForestNr_Mulfac = %"PRId64" should both be >=0\n",
-                run_params->FileNr_Mulfac, run_params->ForestNr_Mulfac);
-        return EXIT_FAILURE;
-=======
-                                "galaxyID's were not setup correctly.\n"
-                "FileNr_Mulfac = %"PRId64" and ForestNr_Mulfac = %"PRId64" should both be >=0\n",
-                run_params->FileNr_Mulfac, run_params->ForestNr_Mulfac);
+                       "galaxyID's were not setup correctly.\n"
+                       "FileNr_Mulfac = %"PRId64" and ForestNr_Mulfac = %"PRId64" should both be >=0\n",
+                       run_params->FileNr_Mulfac, run_params->ForestNr_Mulfac);
         return -1;
->>>>>>> ecf13702
     }
 
     if(forests_info->frac_volume_processed <= 0.0) {
         fprintf(stderr,"Error: The fraction of the entire simulation volume processed should be > 0.0. Instead, found %g\n",
                 forests_info->frac_volume_processed);
-<<<<<<< HEAD
-        return EXIT_FAILURE;
-=======
         return -1;
->>>>>>> ecf13702
     }
 
 
@@ -131,14 +98,6 @@
     /* Don't forget to free the open file handle */
     switch (TreeType) {
 #ifdef HDF5
-<<<<<<< HEAD
-    case illustris_lhalo_hdf5:
-        cleanup_forests_io_lht_hdf5(forests_info);
-        break;
-
-    /* case genesis_standard_hdf5: */
-    /*     break; */
-=======
     case lhalo_hdf5:
         cleanup_forests_io_lht_hdf5(forests_info);
         break;
@@ -146,7 +105,6 @@
     case genesis_hdf5:
         cleanup_forests_io_genesis_hdf5(forests_info);
         break;
->>>>>>> ecf13702
 #endif
 
     case lhalo_binary:
@@ -184,16 +142,6 @@
     switch (TreeType) {
 
 #ifdef HDF5
-<<<<<<< HEAD
-    case illustris_lhalo_hdf5:
-        nhalos = load_forest_hdf5(forestnr, halos, forests_info, run_params->Hubble_h);
-        break;
-
-    /* case genesis_standard_hdf5: */
-    /*     nhalos = load_forest_genesis_hdf5(forestnr, halos, forests_info); */
-    /*     break; */
-
-=======
     case lhalo_hdf5:
         nhalos = load_forest_lht_hdf5(forestnr, halos, forests_info, run_params->Hubble_h);
         break;
@@ -201,7 +149,6 @@
     case genesis_hdf5:
         nhalos = load_forest_genesis_hdf5(forestnr, halos, forests_info, run_params);
         break;
->>>>>>> ecf13702
 #endif
 
     case lhalo_binary:
