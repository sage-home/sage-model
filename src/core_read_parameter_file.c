#include <stdio.h>
#include <stdlib.h>
#include <string.h>
#include <math.h>
<<<<<<< HEAD
=======
#include <ctype.h> /* for isblank()*/

>>>>>>> 87a08e73

#include "core_allvars.h"
#include "core_mymalloc.h"

int read_parameter_file(const int ThisTask, const char *fname, struct params *run_params)
{
    int errorFlag = 0;
    int *used_tag = 0;
    char my_treetype[MAX_STRING_LEN], my_outputformat[MAX_STRING_LEN];
    /*  recipe parameters  */
    int NParam = 0;
    char ParamTag[MAXTAGS][50];
    int  ParamID[MAXTAGS];
    void *ParamAddr[MAXTAGS];

    NParam = 0;

    if(ThisTask == 0) {
        printf("\nreading parameter file:\n\n");
    }

    strcpy(ParamTag[NParam], "FileNameGalaxies");
    ParamAddr[NParam] = run_params->FileNameGalaxies;
    ParamID[NParam++] = STRING;

    strcpy(ParamTag[NParam], "OutputDir");
    ParamAddr[NParam] = run_params->OutputDir;
    ParamID[NParam++] = STRING;

    strcpy(ParamTag[NParam], "TreeType");
    ParamAddr[NParam] = my_treetype;
    ParamID[NParam++] = STRING;

    strcpy(ParamTag[NParam], "TreeName");
    ParamAddr[NParam] = run_params->TreeName;
    ParamID[NParam++] = STRING;

    strcpy(ParamTag[NParam], "SimulationDir");
    ParamAddr[NParam] = run_params->SimulationDir;
    ParamID[NParam++] = STRING;

    strcpy(ParamTag[NParam], "FileWithSnapList");
    ParamAddr[NParam] = run_params->FileWithSnapList;
    ParamID[NParam++] = STRING;

    strcpy(ParamTag[NParam], "LastSnapShotNr");
    ParamAddr[NParam] = &(run_params->LastSnapShotNr);
    ParamID[NParam++] = INT;

    strcpy(ParamTag[NParam], "FirstFile");
    ParamAddr[NParam] = &(run_params->FirstFile);
    ParamID[NParam++] = INT;

    strcpy(ParamTag[NParam], "LastFile");
    ParamAddr[NParam] = &(run_params->LastFile);
    ParamID[NParam++] = INT;

    strcpy(ParamTag[NParam], "NumSimulationTreeFiles");
    ParamAddr[NParam] = &(run_params->NumSimulationTreeFiles);
    ParamID[NParam++] = INT;

    strcpy(ParamTag[NParam], "ThreshMajorMerger");
    ParamAddr[NParam] = &(run_params->ThreshMajorMerger);
    ParamID[NParam++] = DOUBLE;

    strcpy(ParamTag[NParam], "RecycleFraction");
    ParamAddr[NParam] = &(run_params->RecycleFraction);
    ParamID[NParam++] = DOUBLE;

    strcpy(ParamTag[NParam], "ReIncorporationFactor");
    ParamAddr[NParam] = &(run_params->ReIncorporationFactor);
    ParamID[NParam++] = DOUBLE;

    strcpy(ParamTag[NParam], "UnitVelocity_in_cm_per_s");
    ParamAddr[NParam] = &(run_params->UnitVelocity_in_cm_per_s);
    ParamID[NParam++] = DOUBLE;

    strcpy(ParamTag[NParam], "UnitLength_in_cm");
    ParamAddr[NParam] = &(run_params->UnitLength_in_cm);
    ParamID[NParam++] = DOUBLE;

    strcpy(ParamTag[NParam], "UnitMass_in_g");
    ParamAddr[NParam] = &(run_params->UnitMass_in_g);
    ParamID[NParam++] = DOUBLE;

    strcpy(ParamTag[NParam], "Hubble_h");
    ParamAddr[NParam] = &(run_params->Hubble_h);
    ParamID[NParam++] = DOUBLE;

    strcpy(ParamTag[NParam], "ReionizationOn");
    ParamAddr[NParam] = &(run_params->ReionizationOn);
    ParamID[NParam++] = INT;

    strcpy(ParamTag[NParam], "SupernovaRecipeOn");
    ParamAddr[NParam] = &(run_params->SupernovaRecipeOn);
    ParamID[NParam++] = INT;

    strcpy(ParamTag[NParam], "DiskInstabilityOn");
    ParamAddr[NParam] = &(run_params->DiskInstabilityOn);
    ParamID[NParam++] = INT;

    strcpy(ParamTag[NParam], "SFprescription");
    ParamAddr[NParam] = &(run_params->SFprescription);
    ParamID[NParam++] = INT;

    strcpy(ParamTag[NParam], "AGNrecipeOn");
    ParamAddr[NParam] = &(run_params->AGNrecipeOn);
    ParamID[NParam++] = INT;

    strcpy(ParamTag[NParam], "BaryonFrac");
    ParamAddr[NParam] = &(run_params->BaryonFrac);
    ParamID[NParam++] = DOUBLE;

    strcpy(ParamTag[NParam], "Omega");
    ParamAddr[NParam] = &(run_params->Omega);
    ParamID[NParam++] = DOUBLE;

    strcpy(ParamTag[NParam], "OmegaLambda");
    ParamAddr[NParam] = &(run_params->OmegaLambda);
    ParamID[NParam++] = DOUBLE;

    strcpy(ParamTag[NParam], "PartMass");
    ParamAddr[NParam] = &(run_params->PartMass);
    ParamID[NParam++] = DOUBLE;

    strcpy(ParamTag[NParam], "BoxSize");
    ParamAddr[NParam] = &(run_params->BoxSize);
    ParamID[NParam++] = DOUBLE;

    strcpy(ParamTag[NParam], "EnergySN");
    ParamAddr[NParam] = &(run_params->EnergySN);
    ParamID[NParam++] = DOUBLE;

    strcpy(ParamTag[NParam], "EtaSN");
    ParamAddr[NParam] = &(run_params->EtaSN);
    ParamID[NParam++] = DOUBLE;

    strcpy(ParamTag[NParam], "Yield");
    ParamAddr[NParam] = &(run_params->Yield);
    ParamID[NParam++] = DOUBLE;

    strcpy(ParamTag[NParam], "FracZleaveDisk");
    ParamAddr[NParam] = &(run_params->FracZleaveDisk);
    ParamID[NParam++] = DOUBLE;

    strcpy(ParamTag[NParam], "SfrEfficiency");
    ParamAddr[NParam] = &(run_params->SfrEfficiency);
    ParamID[NParam++] = DOUBLE;

    strcpy(ParamTag[NParam], "FeedbackReheatingEpsilon");
    ParamAddr[NParam] = &(run_params->FeedbackReheatingEpsilon);
    ParamID[NParam++] = DOUBLE;

    strcpy(ParamTag[NParam], "FeedbackEjectionEfficiency");
    ParamAddr[NParam] = &(run_params->FeedbackEjectionEfficiency);
    ParamID[NParam++] = DOUBLE;

    strcpy(ParamTag[NParam], "BlackHoleGrowthRate");
    ParamAddr[NParam] = &(run_params->BlackHoleGrowthRate);
    ParamID[NParam++] = DOUBLE;

    strcpy(ParamTag[NParam], "RadioModeEfficiency");
    ParamAddr[NParam] = &(run_params->RadioModeEfficiency);
    ParamID[NParam++] = DOUBLE;

    strcpy(ParamTag[NParam], "QuasarModeEfficiency");
    ParamAddr[NParam] = &(run_params->QuasarModeEfficiency);
    ParamID[NParam++] = DOUBLE;

    strcpy(ParamTag[NParam], "Reionization_z0");
    ParamAddr[NParam] = &(run_params->Reionization_z0);
    ParamID[NParam++] = DOUBLE;

    strcpy(ParamTag[NParam], "Reionization_zr");
    ParamAddr[NParam] = &(run_params->Reionization_zr);
    ParamID[NParam++] = DOUBLE;

    strcpy(ParamTag[NParam], "ThresholdSatDisruption");
    ParamAddr[NParam] = &(run_params->ThresholdSatDisruption);
    ParamID[NParam++] = DOUBLE;

    strcpy(ParamTag[NParam], "NumOutputs");
    ParamAddr[NParam] = &(run_params->NOUT);
    ParamID[NParam++] = INT;

    strcpy(ParamTag[NParam], "OutputFormat");
    ParamAddr[NParam] = my_outputformat;
    ParamID[NParam++] = STRING;

    used_tag = mymalloc(sizeof(int) * NParam);
    for(int i=0; i<NParam; i++) {
        used_tag[i]=1;
    }

    FILE *fd = fopen(fname, "r");
    if (fd == NULL) {
        printf("Parameter file %s not found.\n", fname);
        return FILE_NOT_FOUND;
    }

<<<<<<< HEAD
    char buffer[MAX_STRING_LEN];
    while(fgets(&(buffer[0]), MAX_STRING_LEN, fd) != NULL) {
        char buf1[MAX_STRING_LEN], buf2[MAX_STRING_LEN];
        if(sscanf(buffer, "%s%s%*[^\n]", buf1, buf2) < 2) {
            continue;
        }

        if(buf1[0] == '%' || buf1[0] == '-') {
            continue;
        }

        int j=-1;
        for(int i = 0; i < NParam; i++) {
            if(strcmp(buf1, ParamTag[i]) == 0) {
                j = i;
                ParamTag[i][0] = 0;
                used_tag[i] = 0;
                break;
            }
        }

        if(j >= 0) {
            if(ThisTask == 0) {
                printf("%35s\t%10s\n", buf1, buf2);
            }

            switch (ParamID[j])
                {
                case DOUBLE:
                    *((double *) ParamAddr[j]) = atof(buf2);
                    break;
                case STRING:
                    strcpy(ParamAddr[j], buf2);
                    break;
                case INT:
                    *((int *) ParamAddr[j]) = atoi(buf2);
                    break;
                }
        } else {
            printf("Error in file %s:   Tag '%s' not allowed or multiply defined.\n", fname, buf1);
            errorFlag = 1;
        }
    }
    fclose(fd);

    const size_t stringlen = strlen(run_params->OutputDir);
    if(stringlen > 0) {
        if(run_params->OutputDir[stringlen - 1] != '/')
            strcat(run_params->OutputDir, "/");
    }
=======
    if(fd != NULL) {
        char buffer[MAX_STRING_LEN];
        while(fgets(&(buffer[0]), MAX_STRING_LEN, fd) != NULL) {
            char buf1[MAX_STRING_LEN], buf2[MAX_STRING_LEN];
            if(sscanf(buffer, "%s %[^\n]", buf1, buf2) < 2) {
                continue;
            }

            if(buf1[0] == '%' || buf1[0] == '-') { /* the second condition is checking for output snapshots -- that line starts with "->" */
                continue;
            }

            /* Allowing for spaces in the filenames (but requires comments to ALWAYS start with '%' or ';') */
            int buf2len = strnlen(buf2, MAX_STRING_LEN);
            for(int i=0;i<=buf2len;i++) {
                if(buf2[i] == '%' || buf2[i] == ';') {
                    int null_pos = i;
                    //Ignore all preceeding whitespace
                    for(int j=i-1;j>=0;j--) {
                        null_pos = isblank(buf2[j]) ? j:null_pos;
                    }
                    buf2[null_pos] = '\0';
                    break;
                }
            }
            buf2len = strnlen(buf2, MAX_STRING_LEN);
            while(buf2len > 0 && isblank(buf2[buf2len-1])) {
                buf2len--;
            }
            buf2[buf2len] = '\0';


            int j=-1;
            for(int i = 0; i < NParam; i++) {
                if(strcmp(buf1, ParamTag[i]) == 0) {
                    j = i;
                    ParamTag[i][0] = 0;
                    used_tag[i] = 0;
                    break;
                }
            }

            if(j >= 0) {
                if(ThisTask == 0) {
                    printf("%35s\t%10s\n", buf1, buf2);
                }

                switch (ParamID[j])
                    {
                    case DOUBLE:
                        *((double *) ParamAddr[j]) = atof(buf2);
                        break;
                    case STRING:
                        strcpy(ParamAddr[j], buf2);
                        break;
                    case INT:
                        *((int *) ParamAddr[j]) = atoi(buf2);
                        break;
                    }
            } else {
                printf("Error in file %s:   Tag '%s' not allowed or multiply defined.\n", fname, buf1);
                errorFlag = 1;
            }
        }
        fclose(fd);

        const size_t i = strlen(run_params->OutputDir);
        if(i > 0) {
            if(run_params->OutputDir[i - 1] != '/')
                strcat(run_params->OutputDir, "/");
        }
    }
>>>>>>> 87a08e73

    for(int i = 0; i < NParam; i++) {
        if(used_tag[i]) {
            printf("Error. I miss a value for tag '%s' in parameter file '%s'.\n", ParamTag[i], fname);
            errorFlag = 1;
        }
    }

    if(errorFlag) {
        ABORT(1);
    }
    printf("\n");

    if( ! (run_params->LastSnapShotNr+1 > 0 && run_params->LastSnapShotNr+1 < ABSOLUTEMAXSNAPS) ) {
        fprintf(stderr,"LastSnapshotNr = %d should be in [0, %d) \n", run_params->LastSnapShotNr, ABSOLUTEMAXSNAPS);
        ABORT(1);
    }
    run_params->MAXSNAPS = run_params->LastSnapShotNr + 1;

    if(!(run_params->NOUT == -1 || (run_params->NOUT > 0 && run_params->NOUT <= ABSOLUTEMAXSNAPS))) {
        fprintf(stderr,"NumOutputs must be -1 or between 1 and %i\n", ABSOLUTEMAXSNAPS);
        ABORT(1);
    }

    // read in the output snapshot list
    if(run_params->NOUT == -1) {
        run_params->NOUT = run_params->MAXSNAPS;
        for (int i=run_params->NOUT-1; i>=0; i--) {
            run_params->ListOutputSnaps[i] = i;
        }
        if(ThisTask == 0) {
            printf("all %d snapshots selected for output\n", run_params->NOUT);
        }
    } else {
        if(ThisTask == 0) {
            printf("%d snapshots selected for output: ", run_params->NOUT);
        }

        // reopen the parameter file
        fd = fopen(fname, "r");

        int done = 0;
        while(!feof(fd) && !done) {
            char buf[MAX_STRING_LEN];

            /* scan down to find the line with the snapshots */
            if(fscanf(fd, "%s", buf) == 0) continue;
            if(strcmp(buf, "->") == 0) {
                // read the snapshots into ListOutputSnaps
                for(int i=0; i<run_params->NOUT; i++) {
                    if(fscanf(fd, "%d", &(run_params->ListOutputSnaps[i])) == 1) {
                        if(ThisTask == 0) {
                            printf("%d ", run_params->ListOutputSnaps[i]);
                        }
                    }
                }
                done = 1;
                break;
            }
        }

        fclose(fd);
        if(! done ) {
            fprintf(stderr,"Error: Could not properly parse output snapshots\n");
            ABORT(2);
        }
        printf("\n");
    }

    /* because in the default case of 'lhalo-binary', nothing
       gets written to "treeextension", we need to
       null terminate tree-extension first  */
    run_params->TreeExtension[0] = '\0';

<<<<<<< HEAD
    // Check tree type is valid.
    if (strncmp(my_treetype, "illustris_lhalo_hdf5", 511) == 0) {
        // strncmp returns 0 if the two strings are equal.
        // only relevant options are HDF5 or binary files. Consistent-trees is *always* ascii (with different filename extensions)
        snprintf(run_params->TreeExtension, 511, ".hdf5");
=======

    // Check tree type is valid.
    if (strncmp(my_treetype, "lhalo_hdf5", 511) == 0 ||
        strncmp(my_treetype, "genesis_hdf5", 511) == 0) {
>>>>>>> 87a08e73
#ifndef HDF5
        fprintf(stderr, "You have specified to use a HDF5 file but have not compiled with the HDF5 option enabled.\n");
        fprintf(stderr, "Please check your file type and compiler options.\n");
        ABORT(EXIT_FAILURE);
#endif
        // strncmp returns 0 if the two strings are equal.
        // only relevant options are HDF5 or binary files. Consistent-trees is *always* ascii (with different filename extensions)
        snprintf(run_params->TreeExtension, 511, ".hdf5");
    }

<<<<<<< HEAD
    const char tree_names[][MAX_STRING_LEN] = {"illustris_lhalo_hdf5", "lhalo_binary", "consistent_trees_ascii"};
    const enum Valid_TreeTypes tree_enums[] = {illustris_lhalo_hdf5, lhalo_binary, consistent_trees_ascii};
=======
    const char tree_names[][MAX_STRING_LEN] = {"lhalo_hdf5", "lhalo_binary", "genesis_hdf5", "consistent_trees_ascii"};
    const enum Valid_TreeTypes tree_enums[] = {lhalo_hdf5, lhalo_binary, genesis_hdf5, consistent_trees_ascii};
>>>>>>> 87a08e73
    const int nvalid_tree_types  = sizeof(tree_names)/(MAX_STRING_LEN*sizeof(char));
    XASSERT(nvalid_tree_types == 4, EXIT_FAILURE, "nvalid_tree_types = %d should have been 4\n", nvalid_tree_types);
    int found = 0;
    for(int i=0;i<nvalid_tree_types;i++) {
        if (strcasecmp(my_treetype, tree_names[i]) == 0) {
            run_params->TreeType = tree_enums[i];
            found = 1;
            break;
        }
    }

    if(found == 0) {
        fprintf(stderr, "TreeType = '%s' is not supported.\n", my_treetype);
        fprintf(stderr,"Please choose one of the supported tree types -- \n");
        for(int i=0;i<nvalid_tree_types;i++) {
            fprintf(stderr,"TreeType = '%s'\n", tree_names[i]);
        }
        ABORT(EXIT_FAILURE);
    }

    // Check output data type is valid.
#ifndef HDF5
    if(strncmp(my_outputformat, "sage_hdf5", MAX_STRING_LEN-1) == 0) {
        fprintf(stderr, "You have specified to use HDF5 output format but have not compiled with the HDF5 option enabled.\n");
        fprintf(stderr, "Please check your file type and compiler options.\n");
        ABORT(EXIT_FAILURE);
    }
#endif

    const char format_names[][MAX_STRING_LEN] = {"sage_binary", "sage_hdf5"};
    const enum Valid_OutputFormats format_enums[] = {sage_binary, sage_hdf5};
    const int nvalid_format_types  = sizeof(format_names)/(MAX_STRING_LEN*sizeof(char));
    XASSERT(nvalid_format_types == 2, EXIT_FAILURE, "nvalid_format_types = %d should have been 2\n", nvalid_format_types);
    found = 0;
    for(int i=0;i<nvalid_format_types;i++) {
        if (strcasecmp(my_outputformat, format_names[i]) == 0) {
            run_params->OutputFormat = format_enums[i];
            found = 1;
            break;
        }
    }

    if(found == 0) {
        fprintf(stderr, "OutputFormat %s is not supported\n", my_outputformat);
        fprintf(stderr," Please choose one of the supported output formats -- \n");
        for(int i=0;i<nvalid_format_types;i++) {
            fprintf(stderr,"OutputFormat = %s\n", format_names[i]);
        }
        ABORT(EXIT_FAILURE);
    }
    myfree(used_tag);

    return EXIT_SUCCESS;
}<|MERGE_RESOLUTION|>--- conflicted
+++ resolved
@@ -2,11 +2,7 @@
 #include <stdlib.h>
 #include <string.h>
 #include <math.h>
-<<<<<<< HEAD
-=======
 #include <ctype.h> /* for isblank()*/
-
->>>>>>> 87a08e73
 
 #include "core_allvars.h"
 #include "core_mymalloc.h"
@@ -207,58 +203,6 @@
         return FILE_NOT_FOUND;
     }
 
-<<<<<<< HEAD
-    char buffer[MAX_STRING_LEN];
-    while(fgets(&(buffer[0]), MAX_STRING_LEN, fd) != NULL) {
-        char buf1[MAX_STRING_LEN], buf2[MAX_STRING_LEN];
-        if(sscanf(buffer, "%s%s%*[^\n]", buf1, buf2) < 2) {
-            continue;
-        }
-
-        if(buf1[0] == '%' || buf1[0] == '-') {
-            continue;
-        }
-
-        int j=-1;
-        for(int i = 0; i < NParam; i++) {
-            if(strcmp(buf1, ParamTag[i]) == 0) {
-                j = i;
-                ParamTag[i][0] = 0;
-                used_tag[i] = 0;
-                break;
-            }
-        }
-
-        if(j >= 0) {
-            if(ThisTask == 0) {
-                printf("%35s\t%10s\n", buf1, buf2);
-            }
-
-            switch (ParamID[j])
-                {
-                case DOUBLE:
-                    *((double *) ParamAddr[j]) = atof(buf2);
-                    break;
-                case STRING:
-                    strcpy(ParamAddr[j], buf2);
-                    break;
-                case INT:
-                    *((int *) ParamAddr[j]) = atoi(buf2);
-                    break;
-                }
-        } else {
-            printf("Error in file %s:   Tag '%s' not allowed or multiply defined.\n", fname, buf1);
-            errorFlag = 1;
-        }
-    }
-    fclose(fd);
-
-    const size_t stringlen = strlen(run_params->OutputDir);
-    if(stringlen > 0) {
-        if(run_params->OutputDir[stringlen - 1] != '/')
-            strcat(run_params->OutputDir, "/");
-    }
-=======
     if(fd != NULL) {
         char buffer[MAX_STRING_LEN];
         while(fgets(&(buffer[0]), MAX_STRING_LEN, fd) != NULL) {
@@ -331,7 +275,6 @@
                 strcat(run_params->OutputDir, "/");
         }
     }
->>>>>>> 87a08e73
 
     for(int i = 0; i < NParam; i++) {
         if(used_tag[i]) {
@@ -406,18 +349,9 @@
        null terminate tree-extension first  */
     run_params->TreeExtension[0] = '\0';
 
-<<<<<<< HEAD
-    // Check tree type is valid.
-    if (strncmp(my_treetype, "illustris_lhalo_hdf5", 511) == 0) {
-        // strncmp returns 0 if the two strings are equal.
-        // only relevant options are HDF5 or binary files. Consistent-trees is *always* ascii (with different filename extensions)
-        snprintf(run_params->TreeExtension, 511, ".hdf5");
-=======
-
     // Check tree type is valid.
     if (strncmp(my_treetype, "lhalo_hdf5", 511) == 0 ||
         strncmp(my_treetype, "genesis_hdf5", 511) == 0) {
->>>>>>> 87a08e73
 #ifndef HDF5
         fprintf(stderr, "You have specified to use a HDF5 file but have not compiled with the HDF5 option enabled.\n");
         fprintf(stderr, "Please check your file type and compiler options.\n");
@@ -428,13 +362,8 @@
         snprintf(run_params->TreeExtension, 511, ".hdf5");
     }
 
-<<<<<<< HEAD
-    const char tree_names[][MAX_STRING_LEN] = {"illustris_lhalo_hdf5", "lhalo_binary", "consistent_trees_ascii"};
-    const enum Valid_TreeTypes tree_enums[] = {illustris_lhalo_hdf5, lhalo_binary, consistent_trees_ascii};
-=======
     const char tree_names[][MAX_STRING_LEN] = {"lhalo_hdf5", "lhalo_binary", "genesis_hdf5", "consistent_trees_ascii"};
     const enum Valid_TreeTypes tree_enums[] = {lhalo_hdf5, lhalo_binary, genesis_hdf5, consistent_trees_ascii};
->>>>>>> 87a08e73
     const int nvalid_tree_types  = sizeof(tree_names)/(MAX_STRING_LEN*sizeof(char));
     XASSERT(nvalid_tree_types == 4, EXIT_FAILURE, "nvalid_tree_types = %d should have been 4\n", nvalid_tree_types);
     int found = 0;
