--- conflicted
+++ resolved
@@ -380,8 +380,6 @@
 #ifdef VERBOSE
         fprintf(stdout, "\n");
 #endif
-<<<<<<< HEAD
-=======
     }
 
 
@@ -391,7 +389,6 @@
                         "Please change to appropriate values...exiting\n",
                         run_params->FirstFile, run_params->LastFile);
         ABORT(EXIT_FAILURE);
->>>>>>> 7c53b589
     }
 
 
