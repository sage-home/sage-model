#include <stdio.h>
#include <stdlib.h>
#include <math.h>
#include <string.h>
#include <sys/resource.h>
#include <limits.h>
#include <unistd.h>

#include "read_tree_consistentrees_ascii.h"
#include "../core_allvars.h"
#include "../core_mymalloc.h"
#include "../core_utils.h"
#include "../sglib.h"

#include "ctrees_utils.h"
#include "parse_ctrees.h"

void convert_ctrees_conventions_to_lht(struct halo_data *halos, struct additional_info *info, const int64_t nhalos,
                                       const int32_t snap_offset, const double part_mass, const int64_t forest_offset);

void get_forests_filename_ctr_ascii(char *filename, const size_t len, const struct params *run_params)
{
    /* this prints the first filename (tree_0_0_0.dat) */
    snprintf(filename, len-1, "%s/%s", run_params->SimulationDir, run_params->TreeName);
}

/* Externally visible Functions */
int setup_forests_io_ctrees(struct forest_info *forests_info, const int ThisTask, const int NTasks, struct params *run_params)
{
    struct rlimit rlp;
    getrlimit(RLIMIT_NOFILE, &rlp);
    rlp.rlim_cur = rlp.rlim_max;
    setrlimit(RLIMIT_NOFILE, &rlp);

    char locations_file[2*MAX_STRING_LEN], forests_file[2*MAX_STRING_LEN];
    snprintf(locations_file, 2*MAX_STRING_LEN-1, "%s/locations.dat", run_params->SimulationDir);
    snprintf(forests_file, 2*MAX_STRING_LEN-1, "%s/forests.list", run_params->SimulationDir);

    int64_t *treeids, *forestids;
    const int64_t totntrees = read_forests(forests_file, &forestids, &treeids);
    if(totntrees < 0) {
        return totntrees;
    }
    struct locations_with_forests *locations = calloc(totntrees, sizeof(locations[0]));
    XRETURN(locations != NULL, MALLOC_FAILURE, "Error: Could not allocate memory for storing locations details of %"PRId64" trees, each of size = %zu bytes\n",
            totntrees, sizeof(locations[0]));

    struct filenames_and_fd files_fd;
    int64_t nread = read_locations(locations_file, totntrees, locations, &files_fd);/* read_locations returns the number of trees read, but we already know it */
    if(nread != totntrees) {
        fprintf(stderr,"Number of trees read from the locations file ('%s') = %"PRId64" does not equal the number of trees read from the "
                "forests file (='%s') %"PRId64"...exiting\n",
                locations_file, nread, forests_file, totntrees);
        return EXIT_FAILURE;
    }

    int status = assign_forest_ids(totntrees, locations, forestids, treeids);
    if(status != EXIT_SUCCESS) {
        return status;
    }
    /* forestids are now within the locations variable */
    free(treeids);free(forestids);

    /* now sort by forestid, fileid, and file offset
       and then count the number of trees per forest */
    sort_locations_on_fid_file_offset(totntrees, locations);

    int64_t totnforests = 0;
    int64_t prev_forestid = -1;
    for(int64_t i=0;i<totntrees;i++) {
        if(locations[i].forestid != prev_forestid) {
            totnforests++;
            prev_forestid = locations[i].forestid;
        }
    }
    XRETURN(totnforests < INT_MAX,
            INTEGER_32BIT_TOO_SMALL,
            "Error: totnforests = %"PRId64" can not be represented by a 32 bit integer (max = %d)\n",
            totnforests, INT_MAX);

    struct ctrees_info *ctr = &(forests_info->ctr);

    forests_info->totnforests = totnforests;
    const int64_t nforests_per_cpu = (int64_t) (totnforests/NTasks);
    const int64_t rem_nforests = totnforests % NTasks;
    int64_t nforests_this_task = nforests_per_cpu;
    if(ThisTask < rem_nforests) {
        nforests_this_task++;
    }
    forests_info->nforests_this_task = nforests_this_task;

    int64_t start_forestnum = nforests_per_cpu * ThisTask;
    /* Add in the remainder forests that also need to be processed
       equivalent to the loop
       for(int task=0;task<ThisTask;task++) {
           if(task < rem_nforests) start_forestnum++;
       }

     */
    start_forestnum += ThisTask <= rem_nforests ? ThisTask:rem_nforests; /* assumes that "0<= ThisTask < NTasks" */
    const int64_t end_forestnum = start_forestnum + nforests_this_task; /* not inclusive, i.e., do not process foresnr == end_forestnum */

    int64_t ntrees_this_task = 0;
    int64_t start_treenum = -1;
    prev_forestid = -1;
    int64_t iforest = -1;
    for(int64_t i=0;i<totntrees;i++) {
        if(locations[i].forestid != prev_forestid) {
            iforest++;
            prev_forestid = locations[i].forestid;
        }
        if(iforest < start_forestnum) continue;

        if(iforest == start_forestnum && start_treenum < 0) {
            start_treenum = i;
        }
        if(iforest >= end_forestnum) break;

        ntrees_this_task++;
    }
    XRETURN(start_treenum >= 0 && start_treenum < totntrees,
            EXIT_FAILURE,
            "Error: start_treenum = %"PRId64" must be in range [0, %"PRId64")\n",
            start_treenum, totntrees);
    XRETURN(ntrees_this_task >= 0 && ntrees_this_task <= totntrees,
            EXIT_FAILURE,
            "Error: start_treenum = %"PRId64" must be in range [0, %"PRId64"]\n",
            start_treenum, totntrees);

<<<<<<< HEAD


=======
>>>>>>> 87a08e73
    ctr->nforests = nforests_this_task;
    ctr->ntrees_per_forest = mymalloc(nforests_this_task * sizeof(ctr->ntrees_per_forest[0]));


    XRETURN(ctr->ntrees_per_forest != NULL, MALLOC_FAILURE, "Error: Could not allocate memory to store the number of trees per forest\n"
            "nforests_this_task = %"PRId64". Total number of bytes = %"PRIu64"\n",nforests_this_task, nforests_this_task*sizeof(ctr->ntrees_per_forest[0]));
    ctr->start_treenum_per_forest = mymalloc(nforests_this_task * sizeof(ctr->start_treenum_per_forest[0]));
    XRETURN(ctr->start_treenum_per_forest != NULL, MALLOC_FAILURE, "Error: Could not allocate memory to store the starting tree number per forest\n"
            "nforests_this_task = %"PRId64". Total number of bytes = %"PRIu64"\n", nforests_this_task, nforests_this_task*sizeof(ctr->start_treenum_per_forest[0]));
    ctr->tree_offsets = mymalloc(ntrees_this_task * sizeof(ctr->tree_offsets[0]));
    XRETURN(ctr->tree_offsets != NULL, MALLOC_FAILURE, "Error: Could not allocate memory to store the file offset (in bytes) per tree\n"
            "ntrees_this_task = %"PRId64". Total number of bytes = %"PRIu64"\n",ntrees_this_task, ntrees_this_task*sizeof(ctr->tree_offsets[0]));

    ctr->tree_fd = mymalloc(ntrees_this_task * sizeof(ctr->tree_fd[0]));
    XRETURN(ctr->tree_fd != NULL, MALLOC_FAILURE, "Error: Could not allocate memory to store the file descriptor per tree\n"
            "ntrees_this_task = %"PRId64". Total number of bytes = %"PRIu64"\n",ntrees_this_task, ntrees_this_task*sizeof(ctr->tree_fd[0]));

    forests_info->FileNr = malloc(nforests_this_task * sizeof(*(forests_info->FileNr)));
    CHECK_POINTER_AND_RETURN_ON_NULL(forests_info->FileNr,
                                     "Failed to allocate %"PRId64" elements of size %zu for forests_info->FileNr", nforests_this_task,
                                     sizeof(*(forests_info->FileNr)));

    forests_info->original_treenr = malloc(nforests_this_task * sizeof(*(forests_info->original_treenr)));
    CHECK_POINTER_AND_RETURN_ON_NULL(forests_info->original_treenr,
                                     "Failed to allocate %"PRId64" elements of size %zu for forests_info->original_treenr", nforests_this_task,
                                     sizeof(*(forests_info->original_treenr)));

    iforest = -1;
    prev_forestid = -1;
    int first_tree = 0;
    const int64_t end_treenum = start_treenum + ntrees_this_task;


    // We assume that each of the input tree files span the same volume. Hence by summing the
    // number of trees processed by each task from each file, we can determine the
    // fraction of the simulation volume that this task processes.  We weight this summation by the
    // number of trees in each file because some files may have more/less trees whilst still spanning the
    // same volume (e.g., a void would contain few trees whilst a dense knot would contain many).
    forests_info->frac_volume_processed = 0.0;
    for(int64_t i=start_treenum;i<end_treenum;i++) {
        if(locations[i].forestid != prev_forestid) {
            iforest++;
            prev_forestid = locations[i].forestid;
            first_tree = 1;
        }
        const int64_t treeindex = i - start_treenum;

        if(first_tree == 1) {
            /* first tree in the forest */
            ctr->ntrees_per_forest[iforest] = 1;
            ctr->start_treenum_per_forest[iforest] = treeindex;
            first_tree = 0;

            /* MS: The 'filenr' variable is not unique at the forest level
             i.e., the trees from the same forest could belong to different files.
             The choice we make here is to pick the filenr corresponding to the
             first tree in the forest */
            forests_info->FileNr[iforest] = locations[i].fileid;
            forests_info->original_treenr[iforest] = locations[i].forestid;/* MS: Stores the forestID as assigned by CTrees */
        } else {
            /* still the same forest -> increment the number
               of trees this forest has */
            ctr->ntrees_per_forest[iforest]++;
        }

        /* fd contains ntrees elements; as does tree_offsets
           When we are reading a forest, we will need to load
           individual trees, where the trees themselves could be
           coming from different files (each tree is always fully
           contained in one file, but different trees from the
           same forest might be in different files) - MS: 27/7/2018
         */
        const int64_t fileid = locations[i].fileid;
        ctr->tree_fd[treeindex] = files_fd.fd[fileid];
        ctr->tree_offsets[treeindex] = locations[i].offset;

        /* MS: 23/9/2019 each tree from a given file is inversely weighted by the total
           number of trees in that file */
        forests_info->frac_volume_processed += 1.0/(double) files_fd.numtrees_per_file[fileid];
    }
    XRETURN(iforest == nforests_this_task-1, EXIT_FAILURE,
            "Error: Should have recovered the exact same value of forests. iforest = %"PRId64" should equal nforests =%"PRId64" - 1 \n",
            iforest, nforests_this_task);
    free(locations);

<<<<<<< HEAD
    /*MS: 23/9/2019 Fix up the normalisation to make the volume in [0.0, 1.0] (the previous step adds 1.0 per file
      -> the sum should be NumSimulationTreeFiles) */
    forests_info->frac_volume_processed /= (double) run_params->NumSimulationTreeFiles;

=======
>>>>>>> 87a08e73
    ctr->numfiles = files_fd.numfiles;
    ctr->open_fds = mymalloc(ctr->numfiles * sizeof(ctr->open_fds[0]));
    XRETURN(ctr->open_fds != NULL, MALLOC_FAILURE, "Error: Could not allocate memory to store the file descriptor per file\n"
            "numfiles = %d. Total number of bytes = %zu\n",ctr->numfiles, ctr->numfiles*sizeof(ctr->open_fds[0]));

    for(int i=0;i<ctr->numfiles;i++) {
        ctr->open_fds[i] = files_fd.fd[i];
    }

    free(files_fd.numtrees_per_file);
    free(files_fd.fd);

    /* Now need to parse the header to figure out which columns go where ... */
    ctr->column_info = mymalloc(1 * sizeof(struct ctrees_column_to_ptr));
    XRETURN(ctr->column_info != NULL, EXIT_FAILURE,
            "Error: Could not allocate memory to store the column_info struct of size = %zu bytes\n",
            sizeof(struct ctrees_column_to_ptr));
    char column_names[][PARSE_CTREES_MAX_COLNAME_LEN] = {"scale", "id", "desc_scale", "desc_id",
                                                         "pid", "upid",
                                                         "mvir", "vrms",
                                                         "vmax",
                                                         "x", "y", "z",
                                                         "vx", "vy", "vz",
                                                         "Jx", "Jy", "Jz",
                                                         "snap_num", "snap_idx",/* older versions use snap_num -> only one will be found! */
                                                         "M200b", "M200c"};

    enum parse_numeric_types dest_field_types[] = {F64, I64, F64, I64,
                                                   I64, I64,
                                                   F32, F32,
                                                   F32,
                                                   F32, F32, F32,
                                                   F32, F32, F32,
                                                   F32, F32, F32,
                                                   I32, I32,
                                                   F32, F32};
    int64_t base_ptr_idx[] = {1, 1, 1, 1,
                              1, 1,
                              0, 0,
                              0,
                              0, 0, 0,
                              0, 0, 0,
                              0, 0, 0,
                              0, 0,
                              0, 0};

    size_t dest_offset_to_element[] = {offsetof(struct additional_info, scale),
                                       offsetof(struct additional_info, id),
                                       offsetof(struct additional_info, desc_scale),
                                       offsetof(struct additional_info, descid),
                                       offsetof(struct additional_info, pid),
                                       offsetof(struct additional_info, upid),
                                       offsetof(struct halo_data, Mvir),
                                       offsetof(struct halo_data, VelDisp),
                                       offsetof(struct halo_data, Vmax),
                                       offsetof(struct halo_data, Pos[0]),
                                       offsetof(struct halo_data, Pos[1]),
                                       offsetof(struct halo_data, Pos[2]),
                                       offsetof(struct halo_data, Vel[0]),
                                       offsetof(struct halo_data, Vel[1]),
                                       offsetof(struct halo_data, Vel[2]),
                                       offsetof(struct halo_data, Spin[0]),
                                       offsetof(struct halo_data, Spin[1]),
                                       offsetof(struct halo_data, Spin[2]),
                                       /* only one of 'snap_num' or 'snap_idx' will be found -> assign to SnapNum within struct halo_data*/
                                       offsetof(struct halo_data, SnapNum), offsetof(struct halo_data, SnapNum),
                                       offsetof(struct halo_data, M_Mean200),
                                       offsetof(struct halo_data, M_TopHat)};

    const int nwanted = sizeof(column_names)/sizeof(column_names[0]);
    const int nwanted_types = sizeof(dest_field_types)/sizeof(dest_field_types[0]);
    const int nwanted_idx = sizeof(base_ptr_idx)/sizeof(base_ptr_idx[0]);
    const int nwanted_offs = sizeof(dest_offset_to_element)/sizeof(dest_offset_to_element[0]);
    XRETURN(nwanted == nwanted_types, EXIT_FAILURE,
            "nwanted = %d should be equal to ntypes = %d\n",
            nwanted, nwanted_types);
    XRETURN(nwanted_idx == nwanted_offs, EXIT_FAILURE,
            "nwanted_idx = %d should be equal to nwanted_offs = %d\n",
            nwanted_idx, nwanted_offs);
    XRETURN(nwanted == nwanted_offs, EXIT_FAILURE,
            "nwanted = %d should be equal to nwanted_offs = %d\n",
            nwanted, nwanted_offs);

    char filename[2*MAX_STRING_LEN + 1];
    get_forests_filename_ctr_ascii(filename, sizeof(filename), run_params);
    status = parse_header_ctrees(column_names, dest_field_types, base_ptr_idx, dest_offset_to_element,
                                 nwanted, filename, (struct ctrees_column_to_ptr *) ctr->column_info);
    if(status != EXIT_SUCCESS) {
        return status;
    }


    /* Finally setup the multiplication factors necessary to generate
       unique galaxy indices (across all files, all trees and all tasks) for this run*/
    run_params->FileNr_Mulfac = 0;
    run_params->ForestNr_Mulfac = 1000000000LL;/*MS: The ID needs to fit in 64 bits -> ID must be <  2^64 ~ 1e19.*/

    return EXIT_SUCCESS;
}

int64_t load_forest_ctrees(const int32_t forestnr, struct halo_data **halos, struct forest_info *forests_info, struct params *run_params)
{
    struct ctrees_info *ctr = &(forests_info->ctr);
    const int64_t ntrees = ctr->ntrees_per_forest[forestnr];
    const int64_t start_treenum = ctr->start_treenum_per_forest[forestnr];

    const int64_t default_nhalos_per_tree = 1000;/* allocate for a 100k halos per tree by default */
    int64_t nhalos_allocated = default_nhalos_per_tree * ntrees;

    *halos = mymalloc(nhalos_allocated * sizeof(struct halo_data));
    XRETURN( *halos != NULL, -MALLOC_FAILURE, "Error: Could not allocate memory to store halos\n"
             "ntrees = %"PRId64" nhalos_allocated = %"PRId64". Total number of bytes = %"PRIu64"\n",
             ntrees, nhalos_allocated, nhalos_allocated*sizeof(struct halo_data));

    struct additional_info *info = mymalloc(nhalos_allocated * sizeof(struct additional_info));
    XRETURN( info != NULL, -MALLOC_FAILURE, "Error: Could not allocate memory to store additional info per halo\n"
             "ntrees = %"PRId64" nhalos_allocated = %"PRId64". Total number of bytes = %"PRIu64"\n",
             ntrees, nhalos_allocated, nhalos_allocated*sizeof(info[0]));

    struct base_ptr_info base_info;
    base_info.num_base_ptrs = 2;
    base_info.base_ptrs[0] = (void **) halos;
    base_info.base_element_size[0] = sizeof(struct halo_data);

    base_info.base_ptrs[1] = (void **) &info;
    base_info.base_element_size[1] = sizeof(struct additional_info);

    base_info.N = 0;
    base_info.nallocated = nhalos_allocated;

    struct ctrees_column_to_ptr *column_info = ctr->column_info;
    /* fprintf(stderr,"Reading in forestnr = %d ntrees = %"PRId64"\n", forestnr, ntrees); */
    for(int64_t i=0;i<ntrees;i++) {
        const int64_t treenum = i + start_treenum;
        int fd = ctr->tree_fd[treenum];
        off_t offset = ctr->tree_offsets[treenum];
        const int64_t prev_N = base_info.N;
        /* fprintf(stderr,"Loading treenum=%"PRId64" (offset = %"PRId64") in forestnr = %d. Nhalos so far = %"PRId64"\n", i, (int64_t) offset, forestnr, prev_N); */
        /* fprintf(stderr,"*halos = %p , info = %p\n", *halos, info); */
        /* fprintf(stderr,"*(base[0]) = %p , *(base[1]) = %p\n", *(base_info.base_ptrs[0]), *(base_info.base_ptrs[1])); */
        int status = read_single_tree_ctrees(fd, offset, column_info, &base_info);
        if(status != EXIT_SUCCESS) {
            return -EXIT_FAILURE;
        }
        struct halo_data *local_halos = *halos;
        const int64_t nhalos = base_info.N - prev_N;
        const int32_t snap_offset = 0;/* need to figure out how to set this correctly (do not think there is an automatic way to do so): MS 03/08/2018 */
        convert_ctrees_conventions_to_lht(&(local_halos[prev_N]), info, nhalos, snap_offset, run_params->PartMass, prev_N);
    }
    const int64_t totnhalos = base_info.N;
    const int64_t nallocated = base_info.nallocated;
    /* fprintf(stderr,"Reading in forestnr = %d ...done. totnhalos = %"PRId64"\n", forestnr, totnhalos); */
<<<<<<< HEAD
    /* forests_info->totnhalos_per_forest[forestnr] = totnhalos; */

    XRETURN(totnhalos  <= nallocated, -MALLOC_FAILURE,"Error: Total number of halos loaded = %"PRId64" must not exceed the number of halos "
            "allocated = %"PRId64"\n", base_info.N, nallocated);
=======
    /* forests_info->totnhalos_per_forest[forestnr] = (int32_t) totnhalos; */

    XASSERT(totnhalos  < nallocated, -1,"Error: Total number of halos loaded = %"PRId64" must be less than the number of halos "
            "allocated = %"PRId64"\n", base_info.N, nallocated);

    /* release any additional memory that may have been allocated */
    *halos = myrealloc(*halos, totnhalos * sizeof(struct halo_data));
    XASSERT( *halos != NULL, -1, "Bug: This should not have happened -- a 'realloc' call to reduce the amount of memory failed\n"
             "Trying to reduce from %"PRIu64" bytes to %"PRIu64" bytes\n",
             nhalos_allocated*sizeof(struct halo_data), totnhalos * sizeof(struct halo_data));

    info = myrealloc(info, totnhalos * sizeof(struct additional_info));
    XASSERT( info != NULL, -1, "Bug: This should not have happened -- a 'realloc' call (for 'struct additional_info')"
             "to reduce the amount of memory failed\nTrying to reduce from %"PRIu64" bytes to %"PRIu64" bytes\n",
             nhalos_allocated * sizeof(struct additional_info), totnhalos * sizeof(struct additional_info));
>>>>>>> 87a08e73

    /* all halos belonging to this forest have now been loaded up */
    int verbose = 0;
    struct halo_data *forest_halos = *halos;

    /* Fix flybys -> multiple roots at z=0 must be joined such that only one root remains */
    int status = fix_flybys(totnhalos, forest_halos, info, verbose);
    if(status != EXIT_SUCCESS) {
        /* Not successful but the exit status from this routine has to be negative */
        const int neg_status = status < 0 ? status:-status;
        return neg_status;
    }


<<<<<<< HEAD
    /* Entire tree is loaded in. Fix upid's (i.e., only keep 1-level halo hierarchy: FOF->subhalo */
    const int max_snapnum = fix_upid(totnhalos, forest_halos, info, verbose);
    if(max_snapnum < 0) {
        return -EXIT_FAILURE;
    }
=======
    /* Entire tree is loaded in. Fix upid's*/
    const int max_snapnum = fix_upid(totnhalos, forest_halos, info, &(run_params->interrupted), verbose);
>>>>>>> 87a08e73

    /* Now the entire tree is loaded in. Assign the mergertree indices */
    status = assign_mergertree_indices(totnhalos, forest_halos, info, max_snapnum);
    if(status != EXIT_SUCCESS) {
        /* Not successful but the exit status from this routine has to be negative */
        const int neg_status = status < 0 ? status:-status;
        return neg_status;
    }

    /* Now we can free the additional_info struct */
    myfree(info);

    return totnhalos;
}

void convert_ctrees_conventions_to_lht(struct halo_data *halos, struct additional_info *info, const int64_t nhalos,
                                       const int32_t snap_offset, const double part_mass, const int64_t forest_offset)
{
    const double inv_part_mass = 1.0/part_mass;
    for(int64_t i=0;i<nhalos;i++) {
        const double inv_halo_mass = 1.0/halos->Mvir;
        for(int k=0;k<3;k++) {
            halos->Spin[k] *= inv_halo_mass;
        }
        /* Convert masses to 10^10 Msun/h */
        halos->Mvir  *= 1e-10;
        halos->M_Mean200 *= 1e-10;
        halos->M_TopHat *= 1e-10;

        /* Calculate the (approx.) number of particles in this halo */
        halos->Len   = (int) roundf(halos->Mvir * inv_part_mass);

        /* Initialize other fields to indicate they are not populated */
        halos->FileNr = -1;
        halos->SubhaloIndex = (int) (forest_offset + nhalos);
        halos->SubHalfMass  = -1.0f;

        /* Carry the Rockstar/Ctrees generated haloID through */
        halos->MostBoundID  = info->id;

        /* All the mergertree indices */
        halos->Descendant = -1;
        halos->FirstProgenitor = -1;
        halos->NextProgenitor = -1;
        halos->FirstHaloInFOFgroup = -1;
        halos->NextHaloInFOFgroup = -1;

        /* Convert the snapshot index output by Consistent Trees
           into the snapshot number as reported by the simulation */
        halos->SnapNum += snap_offset;
        halos++;info++;
    }
}

void cleanup_forests_io_ctrees(struct forest_info *forests_info)
{
    struct ctrees_info *ctr = &(forests_info->ctr);
    myfree(ctr->ntrees_per_forest);
    myfree(ctr->start_treenum_per_forest);
    myfree(ctr->tree_offsets);
    myfree(ctr->tree_fd);
    myfree(ctr->column_info);
    for(int64_t i=0;i<ctr->numfiles;i++) {
        close(ctr->open_fds[i]);
    }
    myfree(ctr->open_fds);
}<|MERGE_RESOLUTION|>--- conflicted
+++ resolved
@@ -127,11 +127,6 @@
             "Error: start_treenum = %"PRId64" must be in range [0, %"PRId64"]\n",
             start_treenum, totntrees);
 
-<<<<<<< HEAD
-
-
-=======
->>>>>>> 87a08e73
     ctr->nforests = nforests_this_task;
     ctr->ntrees_per_forest = mymalloc(nforests_this_task * sizeof(ctr->ntrees_per_forest[0]));
 
@@ -217,13 +212,10 @@
             iforest, nforests_this_task);
     free(locations);
 
-<<<<<<< HEAD
     /*MS: 23/9/2019 Fix up the normalisation to make the volume in [0.0, 1.0] (the previous step adds 1.0 per file
       -> the sum should be NumSimulationTreeFiles) */
     forests_info->frac_volume_processed /= (double) run_params->NumSimulationTreeFiles;
 
-=======
->>>>>>> 87a08e73
     ctr->numfiles = files_fd.numfiles;
     ctr->open_fds = mymalloc(ctr->numfiles * sizeof(ctr->open_fds[0]));
     XRETURN(ctr->open_fds != NULL, MALLOC_FAILURE, "Error: Could not allocate memory to store the file descriptor per file\n"
@@ -376,28 +368,21 @@
     const int64_t totnhalos = base_info.N;
     const int64_t nallocated = base_info.nallocated;
     /* fprintf(stderr,"Reading in forestnr = %d ...done. totnhalos = %"PRId64"\n", forestnr, totnhalos); */
-<<<<<<< HEAD
-    /* forests_info->totnhalos_per_forest[forestnr] = totnhalos; */
-
-    XRETURN(totnhalos  <= nallocated, -MALLOC_FAILURE,"Error: Total number of halos loaded = %"PRId64" must not exceed the number of halos "
-            "allocated = %"PRId64"\n", base_info.N, nallocated);
-=======
     /* forests_info->totnhalos_per_forest[forestnr] = (int32_t) totnhalos; */
 
-    XASSERT(totnhalos  < nallocated, -1,"Error: Total number of halos loaded = %"PRId64" must be less than the number of halos "
+    XRETURN(totnhalos  <= nallocated, -1,"Error: Total number of halos loaded = %"PRId64" must be less than the number of halos "
             "allocated = %"PRId64"\n", base_info.N, nallocated);
 
     /* release any additional memory that may have been allocated */
     *halos = myrealloc(*halos, totnhalos * sizeof(struct halo_data));
-    XASSERT( *halos != NULL, -1, "Bug: This should not have happened -- a 'realloc' call to reduce the amount of memory failed\n"
+    XRETURN( *halos != NULL, -1, "Bug: This should not have happened -- a 'realloc' call to reduce the amount of memory failed\n"
              "Trying to reduce from %"PRIu64" bytes to %"PRIu64" bytes\n",
              nhalos_allocated*sizeof(struct halo_data), totnhalos * sizeof(struct halo_data));
 
     info = myrealloc(info, totnhalos * sizeof(struct additional_info));
-    XASSERT( info != NULL, -1, "Bug: This should not have happened -- a 'realloc' call (for 'struct additional_info')"
+    XRETURN( info != NULL, -1, "Bug: This should not have happened -- a 'realloc' call (for 'struct additional_info')"
              "to reduce the amount of memory failed\nTrying to reduce from %"PRIu64" bytes to %"PRIu64" bytes\n",
              nhalos_allocated * sizeof(struct additional_info), totnhalos * sizeof(struct additional_info));
->>>>>>> 87a08e73
 
     /* all halos belonging to this forest have now been loaded up */
     int verbose = 0;
@@ -412,16 +397,11 @@
     }
 
 
-<<<<<<< HEAD
     /* Entire tree is loaded in. Fix upid's (i.e., only keep 1-level halo hierarchy: FOF->subhalo */
     const int max_snapnum = fix_upid(totnhalos, forest_halos, info, verbose);
     if(max_snapnum < 0) {
         return -EXIT_FAILURE;
     }
-=======
-    /* Entire tree is loaded in. Fix upid's*/
-    const int max_snapnum = fix_upid(totnhalos, forest_halos, info, &(run_params->interrupted), verbose);
->>>>>>> 87a08e73
 
     /* Now the entire tree is loaded in. Assign the mergertree indices */
     status = assign_mergertree_indices(totnhalos, forest_halos, info, max_snapnum);
