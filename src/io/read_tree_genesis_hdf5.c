--- conflicted
+++ resolved
@@ -75,14 +75,7 @@
     }
 
     char *start = strstr(metadata_filename, searchstring);
-<<<<<<< HEAD
     strcpy(start, replacestring);
-=======
-    strncpy(start, replacestring, replacelen);
-    start[replacelen] = '\0';
-
-    /* snprintf(start, replacelen-1, "%s", replacestring); */
->>>>>>> f939db2d
 
     return;
 }
