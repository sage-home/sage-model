#include <stdio.h>
#include <stdlib.h>
#include <unistd.h>
#include <math.h>
#include <limits.h>
#include <float.h>
#include <inttypes.h>
#include <sys/time.h>
#include <sys/resource.h>
#include <fcntl.h>


#include "../core_allvars.h"
#include "../core_utils.h"
#include "../sglib.h"

#include "ctrees_utils.h"
#include "parse_ctrees.h"


int64_t find_fof_halo(const int64_t totnhalos, const struct additional_info *info, const int start_loc, const int64_t upid, int verbose, int64_t calldepth);


int64_t read_forests(const char *filename, int64_t **f, int64_t **t)
{
    int64_t ntrees;
    char buffer[MAX_STRING_LEN];
    const char comment = '#';

    /* By passing the comment character, getnumlines
       will return the actual number of lines, ignoring
       the first header line. */
    FILE *fp = fopen(filename, "rt");
    if(fp == NULL) {
        fprintf(stderr,"Error: can't open file `%s'\n", filename);
        return -FILE_NOT_FOUND;
    }
    ntrees = getnumlines(filename, comment);

    *f = malloc(ntrees * sizeof(int64_t));
    *t = malloc(ntrees * sizeof(int64_t));

    int64_t *forests    = *f;
    int64_t *tree_roots = *t;

    int64_t ntrees_found = 0;
    while(fgets(buffer, MAX_STRING_LEN, fp) != NULL) {
        if(buffer[0] == comment) {
            continue;
        } else {
            const int nitems_expected = 2;
            XRETURN(ntrees_found < ntrees, -EXIT_FAILURE,
                    "ntrees=%"PRId64" should be less than ntrees_found=%"PRId64"\n", ntrees, ntrees_found);
            int nitems = sscanf(buffer, "%"SCNd64" %"SCNd64, tree_roots, forests);
            XRETURN(nitems == nitems_expected, -EXIT_FAILURE,
                    "Expected to parse %d long integers but found `%s' in the buffer. nitems = %d \n",
                    nitems_expected, buffer, nitems);
            ntrees_found++;tree_roots++;forests++;
        }
    }
    fclose(fp);
    XRETURN(ntrees == ntrees_found, -EXIT_FAILURE,
            "ntrees=%"PRId64" should be equal to ntrees_found=%"PRId64"\n", ntrees, ntrees_found);

    return ntrees;
}


int64_t read_locations(const char *filename, const int64_t ntrees, struct locations_with_forests *l, struct filenames_and_fd *filenames_and_fd)
{
    char buffer[MAX_STRING_LEN];
    int64_t max_fileid = 0;
    const char comment = '#';
    /* By passing the comment character, getnumlines
       will return the actual number of lines, ignoring
       the first header line. */

    char dirname[MAX_STRING_LEN];
    memset(dirname, '\0', MAX_STRING_LEN);
    memcpy(dirname, filename, strlen(filename));
    for(int i=MAX_STRING_LEN-2;i>=0;i--) {
        if(dirname[i] == '/') {
            dirname[i] = '\0';
            break;
        }
    }

    struct filenames_and_fd *files_fd = filenames_and_fd;
    uint32_t numfiles_allocated = 2000;
    files_fd->fd = malloc(numfiles_allocated * sizeof(files_fd->fd[0]));
    XRETURN( files_fd->fd != NULL, -MALLOC_FAILURE, "Error: Could not allocate memory of %zu bytes to hold %"PRIu32" file descriptors",
             numfiles_allocated*sizeof(files_fd->fd[0]), numfiles_allocated);
    files_fd->nallocated = numfiles_allocated;
    files_fd->numfiles = 0;

    files_fd->numtrees_per_file = calloc(numfiles_allocated, sizeof(files_fd->numtrees_per_file[0]));
    XRETURN( files_fd->numtrees_per_file != NULL, -MALLOC_FAILURE, "Error: Could not allocate memory of %zu bytes to hold %"PRIu32" items containing 64-bit integers",
             numfiles_allocated*sizeof(files_fd->numtrees_per_file[0]), numfiles_allocated);
    for(uint32_t i=0;i<numfiles_allocated;i++) {
        files_fd->fd[i] = -1;
    }

    struct locations_with_forests *locations = l;

    int64_t ntrees_found = 0;
    FILE *fp = fopen(filename, "r");
    XRETURN( fp != NULL, -FILE_NOT_FOUND, "Error: Could not open filename `%s'\n", filename);
    while(fgets(buffer, MAX_STRING_LEN, fp) != NULL) {
        if(buffer[0] == comment) {
            continue;
        } else {
            const int nitems_expected = 4;
            char linebuf[MAX_STRING_LEN];
            XRETURN(ntrees_found < ntrees, -EXIT_FAILURE,
                    "ntrees=%"PRId64" should be less than ntrees_found=%"PRId64"\n",
                    ntrees, ntrees_found);
            const int nitems = sscanf(buffer, "%"SCNd64" %d %"SCNd64 "%s",
                                &locations->treeid, &locations->fileid, &locations->offset, linebuf);
            XRETURN(nitems == nitems_expected, -EXIT_FAILURE, "Expected to parse %d items but the scanf produced %d items instead.\n"
                    "The bufound `%s' in the buffer\n", nitems_expected, nitems, buffer);

            XRETURN(locations->offset >= 0, -INVALID_VALUE_READ_FROM_FILE,
                    "offset=%"PRId64" for ntree =%"PRId64" must be positive.\nFile = `%s'\nbuffer = `%s'\n",
                    locations->offset, ntrees_found, filename, buffer);

            XRETURN(locations->fileid >= 0, -INVALID_VALUE_READ_FROM_FILE,
                    "locations->fileid=%d for ntree =%"PRId64" must be positive.\nFile = `%s'\nbuffer = `%s'\n",
                    locations->fileid, ntrees_found, filename, buffer);
            const size_t fileid = locations->fileid;
            if(fileid > files_fd->nallocated) {
                numfiles_allocated *= 2;
                int *new_fd = realloc(files_fd->fd, numfiles_allocated*sizeof(files_fd->fd[0]));
                XRETURN(new_fd != NULL, -MALLOC_FAILURE, "Error: Could not re-allocate memory of %zu bytes to hold %"PRIu32" file descriptors\n",
                        numfiles_allocated*sizeof(files_fd->fd[0]), numfiles_allocated);

                void *new_numtrees = realloc(files_fd->numtrees_per_file, numfiles_allocated*sizeof(files_fd->numtrees_per_file[0]));
                XRETURN(new_numtrees != NULL, -MALLOC_FAILURE,
                        "Error: Could not re-allocate memory of %zu bytes to hold %"PRIu32" items containing 64-bit integers\n",
                        numfiles_allocated*sizeof(files_fd->numtrees_per_file[0]), numfiles_allocated);

                files_fd->fd = new_fd;
                files_fd->numtrees_per_file = new_numtrees;
                for(uint32_t i=files_fd->nallocated;i<numfiles_allocated;i++) {
                    files_fd->fd[i] = -1;
                    files_fd->numtrees_per_file[i] = 0;
                };
                files_fd->nallocated = numfiles_allocated;
            }
            XRETURN(fileid < files_fd->nallocated, EXIT_FAILURE, "Error: Trying to open fileid = %zu but only %u"
                    " files can be opened (need to malloc) \n",
                    fileid, files_fd->nallocated);

            /* file has not been opened yet - let's open this file */
            if(files_fd->fd[fileid] < 0) {
                char treefilename[MAX_STRING_LEN];
                snprintf(treefilename, MAX_STRING_LEN-1, "%s/%s", dirname, linebuf);
                files_fd->fd[fileid] = open(treefilename, O_RDONLY);
                XRETURN( files_fd->fd[fileid] > 0, -FILE_NOT_FOUND, "Error: Could not open file `%s'\n", treefilename);
                files_fd->numfiles++;
            }
            files_fd->numtrees_per_file[fileid]++;

            ntrees_found++;
            locations++;
        }
    }
    XRETURN(ntrees == ntrees_found, -EXIT_FAILURE,
            "ntrees=%"PRId64" should be equal to ntrees_found=%"PRId64"\n", ntrees, ntrees_found);
    fclose(fp);

    locations = l;
    for(int64_t i=0;i<ntrees_found;i++){
        if (locations[i].fileid > max_fileid) {
            max_fileid = locations[i].fileid;
        }
    }

    /* number of files is one greater from 0 based indexing of C files */
    XRETURN(max_fileid + 1 == files_fd->numfiles, -EXIT_FAILURE,
            "Error: Validation error -- number of files expected from max. of fileids in 'locations.dat' = %"PRId64" but only found %d filenames\n"
            "Perhaps fileids (column 3) in 'locations.dat' are not contiguous?\n",
            max_fileid + 1, files_fd->numfiles);
    const int box_divisions = (int) round(cbrt(files_fd->numfiles));
    const int box_cube = box_divisions * box_divisions * box_divisions;
    XRETURN( box_cube == files_fd->numfiles, -EXIT_FAILURE,
             "box_divisions^3=%d should be equal to nfiles=%"PRId32"\n",
             box_cube, files_fd->numfiles);

    return ntrees_found;
}


void sort_forests_by_treeid(const int64_t ntrees, int64_t *forests, int64_t *treeids)
{

#define MULTIPLE_ARRAY_EXCHANGER(type,a,i,j) {                      \
        SGLIB_ARRAY_ELEMENTS_EXCHANGER(int64_t, treeids,i, j);      \
        SGLIB_ARRAY_ELEMENTS_EXCHANGER(int64_t, forests, i, j);     \
    }

<<<<<<< HEAD
    SGLIB_ARRAY_QUICK_SORT(int64_t, treeids, ntrees, SGLIB_NUMERIC_COMPARATOR , MULTIPLE_ARRAY_EXCHANGER);
=======
    SGLIB_ARRAY_HEAP_SORT(int64_t, treeids, ntrees, SGLIB_NUMERIC_COMPARATOR , MULTIPLE_ARRAY_EXCHANGER);
>>>>>>> ecf13702
#undef MULTIPLE_ARRAY_EXCHANGER

}

int compare_locations_treeids(const void *l1, const void *l2)
{
    const struct locations_with_forests *aa = (const struct locations_with_forests *) l1;
    const struct locations_with_forests *bb = (const struct locations_with_forests *) l2;
    return (aa->treeid < bb->treeid) ? -1:(aa->treeid==bb->treeid ? 0:1);
}

int compare_locations_fid(const void *l1, const void *l2)
{
    const struct locations_with_forests *aa = (const struct locations_with_forests *) l1;
    const struct locations_with_forests *bb = (const struct locations_with_forests *) l2;
    return (aa->forestid < bb->forestid) ? -1:1;
}

int compare_locations_file_offset(const void *l1, const void *l2)
{
    const struct locations_with_forests *aa = (const struct locations_with_forests *) l1;
    const struct locations_with_forests *bb = (const struct locations_with_forests *) l2;

    const int file_id_cmp = (aa->fileid == bb->fileid) ? 0:((aa->fileid < bb->fileid) ? -1:1);
    if(file_id_cmp == 0) {
        /* trees are in same file -> sort by offset */
        return (aa->offset < bb->offset) ? -1:1;
    } else {
        return file_id_cmp;
    }

    return 0;
}

int compare_locations_fid_file_offset(const void *l1, const void *l2)
{
    const struct locations_with_forests *aa = (const struct locations_with_forests *) l1;
    const struct locations_with_forests *bb = (const struct locations_with_forests *) l2;

    if(aa->forestid != bb->forestid) {
        return (aa->forestid < bb->forestid) ? -1:1;
    } else {
        /* The trees are in the same forest. Check filename */
        const int file_id_cmp = (aa->fileid == bb->fileid) ? 0:((aa->fileid < bb->fileid) ? -1:1);
        if(file_id_cmp == 0) {
            /* trees are in same file -> sort by offset */
            return (aa->offset < bb->offset) ? -1:1;
        } else {
            return file_id_cmp;
        }
    }

    return 0;/* un-reachable */
}

void sort_locations_on_treeroot(const int64_t ntrees, struct locations_with_forests *locations)
{
    qsort(locations, ntrees, sizeof(*locations), compare_locations_treeids);
}

void sort_locations_file_offset(const int64_t ntrees, struct locations_with_forests *locations)
{
    qsort(locations, ntrees, sizeof(*locations), compare_locations_file_offset);
}

void sort_locations_on_fid(const int64_t ntrees, struct locations_with_forests *locations)
{
    qsort(locations, ntrees, sizeof(*locations), compare_locations_fid);
}

void sort_locations_on_fid_file_offset(const int64_t ntrees, struct locations_with_forests *locations)
{
    qsort(locations, ntrees, sizeof(*locations), compare_locations_fid_file_offset);
}


int assign_forest_ids(const int64_t ntrees, struct locations_with_forests *locations, int64_t *forests, int64_t *treeids)
{
    /* Sort forests by tree roots -> necessary for assigning forest ids */
    sort_forests_by_treeid(ntrees, forests, treeids);
    sort_locations_on_treeroot(ntrees, locations);

    /* forests and treeids are sorted together, on treeids */
    /* locations is sorted on tree roots */
    for(int64_t i=0;i<ntrees;i++) {
        XRETURN(treeids[i] == locations[i].treeid, -EXIT_FAILURE,
                "tree roots[%"PRId64"] = %"PRId64" does not equal tree roots in locations = %"PRId64"\n",
                i, treeids[i], locations[i].treeid);
        locations[i].forestid = forests[i];
    }

    return EXIT_SUCCESS;
}


int fix_flybys(const int64_t totnhalos, struct halo_data *forest, struct additional_info *info, int verbose)
{
#define ID_COMPARATOR(x, y)         ((x.id > y.id ? 1:(x.id < y.id ? -1:0)))
#define SCALE_ID_COMPARATOR(x,y)    ((x.scale > y.scale ? -1:(x.scale < y.scale ? 1:ID_COMPARATOR(x, y))) )
#define MULTIPLE_ARRAY_EXCHANGER(type,a,i,j) {                          \
        SGLIB_ARRAY_ELEMENTS_EXCHANGER(struct halo_data, forest,i,j); \
        SGLIB_ARRAY_ELEMENTS_EXCHANGER(struct additional_info, info, i, j) \
            }
    SGLIB_ARRAY_HEAP_SORT(struct additional_info, info, totnhalos, SCALE_ID_COMPARATOR, MULTIPLE_ARRAY_EXCHANGER);

#undef ID_COMPARATOR
#undef SCALE_ID_COMPARATOR
#undef MULTIPLE_ARRAY_EXCHANGER

    double max_scale = info[0].scale;
    int64_t last_halo_with_max_scale = 1;
    int64_t num_fofs_last_scale = info[0].pid == -1 ? 1:0;
    for(int64_t i=1;i<totnhalos;i++) {
        if(info[i].scale < max_scale) {
            break;
        }
        num_fofs_last_scale += (info[i].pid == -1) ? 1:0;
        last_halo_with_max_scale = i;
    }
    if(num_fofs_last_scale == 0) {
        fprintf(stderr,"ERROR: NO FOFs at max scale = %lf Will crash - here's some info that might help debug\n", max_scale);
        fprintf(stderr,"Last scale halo id (likely tree root id ) = %"PRId64" at a = %lf\n",info[0].id, info[0].scale);
        fprintf(stderr,"########################################################\n");
        fprintf(stderr,"# snap     id      pid      upid    mass     scale      \n");
        fprintf(stderr,"########################################################\n");
        for(int64_t i=0;i<=last_halo_with_max_scale;i++) {
            fprintf(stderr,"%d  %10"PRId64"  %10"PRId64" %10"PRId64" %12.6e  %20.8e\n",
                    forest[i].SnapNum, info[i].id, info[i].pid, info[i].upid, forest[i].Mvir, info[i].scale);
        }
        fprintf(stderr,"All halos now:\n\n");
        for(int64_t i=0;i<totnhalos;i++) {
            fprintf(stderr,"%d  %10"PRId64"  %10"PRId64" %10"PRId64" %12.6e %20.8e\n",
                    forest[i].SnapNum, info[i].id, info[i].pid, info[i].upid, forest[i].Mvir, info[i].scale);
        }
        return -1;
    }

    /* Is there anything to do? If there is only one FOF at z=0, then simply return */
    if(num_fofs_last_scale == 1) {
        return EXIT_SUCCESS;
    }

    int64_t max_mass_fof_loc = -1;
    float max_mass_fof = -1.0f;
    int64_t fof_id = -1;
    for(int64_t i=0;i<=last_halo_with_max_scale;i++) {
        if(forest[i].Mvir > max_mass_fof && info[i].pid == -1) {
            max_mass_fof_loc = i;
            max_mass_fof = forest[max_mass_fof_loc].Mvir;
            fof_id = info[max_mass_fof_loc].id;
        }
    }

    XRETURN(fof_id != -1, -EXIT_FAILURE,
            "There must be at least one FOF halo.");
    XRETURN(max_mass_fof_loc < INT_MAX, -EXIT_FAILURE,
            "Most massive FOF location=%"PRId64" must be representable within INT_MAX=%d",
            max_mass_fof_loc, INT_MAX);

    int FirstHaloInFOFgroup = (int) max_mass_fof_loc;
    for(int64_t i=0;i<=last_halo_with_max_scale;i++) {
        if(i == FirstHaloInFOFgroup) {
            continue;
        }
        if(info[i].pid == -1) {
            //Show that this halo was switched from being a central
            //just flip the sign. (MostBoundID should not have negative
            //values -> this would signify a flyby)
            forest[i].MostBoundID = -forest[i].MostBoundID;
            info[i].pid = fof_id;
            if(verbose == 1) {
                fprintf(stderr,"id = %"PRId64" changed pid = -1 to pid = %"PRId64" for i=%"PRId64" FirstHaloInFOFgroup =%d last_halo_max_scale=%"PRId64"\n",
                        info[i].id, fof_id, i, FirstHaloInFOFgroup,last_halo_with_max_scale);
            }
        }
        info[i].upid = fof_id;
    }

    return EXIT_SUCCESS;
}


int fix_upid(const int64_t totnhalos, struct halo_data *forest, struct additional_info *info, const int verbose)
{

    int max_snapnum = -1;

    /*First sort everything on ID */
#define ID_COMPARATOR(x, y)         ((x.id > y.id ? 1:(x.id < y.id ? -1:0)))
#define SCALE_ID_COMPARATOR(x,y)    ((x.scale > y.scale ? -1:(x.scale < y.scale ? 1:ID_COMPARATOR(x, y))) )
#define MULTIPLE_ARRAY_EXCHANGER(type,a,i,j) {                          \
        SGLIB_ARRAY_ELEMENTS_EXCHANGER(struct halo_data, forest,i,j); \
        SGLIB_ARRAY_ELEMENTS_EXCHANGER(struct additional_info, info, i, j) \
            }
    SGLIB_ARRAY_HEAP_SORT(struct additional_info, info, totnhalos, SCALE_ID_COMPARATOR, MULTIPLE_ARRAY_EXCHANGER);

    /* Change upid to id, so we can sort the fof's and subs to be contiguous */
    //I am paranoid -> so I am going to set all FOF upid's first and then
    //use the upid again. Two loops are required but that relaxes any assumptions
    //about ordering of fof/subhalos.
    for(int64_t i=0;i<totnhalos;i++) {
        info[i].upid = (info[i].pid == -1) ? info[i].id:info[i].upid;
        if(forest[i].SnapNum > max_snapnum) {
            max_snapnum = forest[i].SnapNum;
        }
    }

    for(int64_t i=0;i<totnhalos;i++) {
        if(info[i].pid == -1) {
            continue;
        }

        /* Only (sub)subhalos should reach here */
        /*Check if upid points to host halo with pid == -1*/
        int64_t upid = info[i].upid;
        int64_t calldepth=0;
        if(verbose) {
            fprintf(stderr,"CALLING FIND FOF HALO with i = %"PRId64" id = %"PRId64" upid = %"PRId64"\n", i, info[i].id, upid);
        }
        int64_t loc = find_fof_halo(totnhalos, info, i, upid, verbose, calldepth);
        while(loc < 0 || loc >= totnhalos) {
            fprintf(stderr, "looping to locate fof halo for i = %"PRId64" id = %"PRId64" upid = %"PRId64" loc=%"PRId64"\n",
                    i, info[i].id, upid, loc);
            int64_t track_id = upid;
            int found = 0;
            for(int64_t j=0;j<totnhalos;j++) {
                if(info[j].id == track_id) {
                    found = 1;
                    fprintf(stderr,"found track_id = %"PRId64" pid = %"PRId64" upid = %"PRId64"\n", track_id, info[j].pid, info[j].upid);
                    if(info[j].pid == -1) {
                        loc = j;
                        break;
                    } else {
                        track_id = info[j].pid;
                    }
                    break;
                }
            }
            XRETURN( found == 1, -1,
<<<<<<< HEAD
                     "Error: Could not locate FOF halo for halo with id = %"PRId64" and upid = %"PRId64"\n",
                     info[i].id, upid);
=======
                     "Error: Could not locate FOF halo for halo with id = %"PRId64" and upid = %"PRId64"\n"
                     "scale = %e\n", info[i].id, upid, info[i].scale);
>>>>>>> ecf13702
        }
        if(verbose) {
            fprintf(stderr,"found FOF halo for halnum = %"PRId64". loc = %"PRId64" id = %"PRId64" upid = %"PRId64"\n",
                    i, loc, info[loc].id, info[loc].upid);
        }
        XRETURN(loc >=0 && loc < totnhalos, -EXIT_FAILURE,
                "could not locate fof halo for i = %"PRId64" id = %"PRId64" upid = %"PRId64" loc=%"PRId64"\n",
                i, info[i].id, upid, loc);
        const int64_t new_upid = info[loc].id;
        if(verbose) {
            fprintf(stderr,"setting upid/pid for halonum = %"PRId64" to %"PRId64". previously: pid = %"PRId64" upid = %"PRId64". id = %"PRId64"\n",
                    i, new_upid, info[i].pid, info[i].upid, info[i].id);
        }
        info[i].upid = new_upid;
        info[i].pid  = new_upid;
    }
#undef ID_COMPARATOR
#undef SCALE_ID_COMPARATOR
#undef MULTIPLE_ARRAY_EXCHANGER

    return max_snapnum;

}

int assign_mergertree_indices(const int64_t totnhalos, struct halo_data *forest, struct additional_info *info, const int max_snapnum)
{
    const int nsnapshots = max_snapnum + 1;
    double *scales = malloc(nsnapshots * sizeof(*scales));
    XRETURN(scales != NULL, MALLOC_FAILURE,
            "Error: Could not allocate memory to store the scale-factors for each snapshot (nsnapshots = %d)\n", nsnapshots);
    for(int i=0;i<nsnapshots;i++) {
        scales[i] = DBL_MAX;
    }
    int64_t *start_scale = malloc(nsnapshots * sizeof(*start_scale));
    XRETURN(start_scale != NULL, MALLOC_FAILURE,
            "Error: Could not allocate memory to store the starting scale-factors for each snapshot (nsnapshots = %d)\n", nsnapshots);
    int64_t *end_scale = malloc(nsnapshots * sizeof(*end_scale));
    XRETURN(end_scale != NULL, MALLOC_FAILURE,
            "Error: Could not allocate memory to store the ending scale-factors for each snapshot (nsnapshots = %d)\n", nsnapshots);
    for(int i=0;i<nsnapshots;i++) {
        start_scale[i] = -1;
    }

    /* Sort the trees based on scale, upid, and pid */
    /* Descending sort on scale, and then ascending sort on upid.
       The pid sort is so that the FOF halo comes before the (sub-)subhalos.
       The last id sort is such that the ordering of (sub-)subhalos
       is unique (stable sort, since id's are unique)
     */
#define ID_COMPARATOR(x, y)         ((x.id > y.id ? 1:(x.id < y.id ? -1: 0)))
#define PID_COMPARATOR(x, y)         ((x.pid > y.pid ? 1:(x.pid < y.pid ? -1:ID_COMPARATOR(x,y))))
#define UPID_COMPARATOR(x, y)         ((x.upid > y.upid ? 1:(x.upid < y.upid ? -1:PID_COMPARATOR(x,y))))
/* Note, the negated order in the scale comparison . this ensures descending sort */
#define SCALE_UPID_COMPARATOR(x,y)    ((x.scale > y.scale ? -1:(x.scale < y.scale ? 1:UPID_COMPARATOR(x, y))) )
#define MULTIPLE_ARRAY_EXCHANGER(type,a,i,j) {                          \
        SGLIB_ARRAY_ELEMENTS_EXCHANGER(struct halo_data, forest,i,j); \
        SGLIB_ARRAY_ELEMENTS_EXCHANGER(struct additional_info, info, i, j) \
            }


    /* I am using heap sort rather than qsort because the forest is already somewhat sorted. For sorted data,
       qsort behaves closer to O(N^2).
     */
    SGLIB_ARRAY_HEAP_SORT(struct additional_info, info, totnhalos, SCALE_UPID_COMPARATOR, MULTIPLE_ARRAY_EXCHANGER);

    /* Fix subs of subs first */
    int64_t FirstHaloInFOFgroup=-1;
    int64_t fof_id=-1;
    for(int64_t i=0;i<totnhalos;i++) {
        /* fprintf(stderr,ANSI_COLOR_RED"FirstHaloInFOFgroup = %"PRId64 ANSI_COLOR_RESET"\n",FirstHaloInFOFgroup); */
        const int snapnum = forest[i].SnapNum;
        XRETURN(snapnum >= 0 && snapnum < nsnapshots, EXIT_FAILURE,
                "snapnum = %d is outside range [0, %d)\n",
                snapnum, nsnapshots);
        scales[snapnum] = info[i].scale;
        end_scale[snapnum] = i;
        if(start_scale[snapnum] == -1) {
            start_scale[snapnum] = i;
        }

        if(info[i].pid == -1) {
            XRETURN(i < INT_MAX, EXIT_FAILURE,
                    "Assigning to integer i = %"PRId64" is more than %d\n",
                    i, INT_MAX);
            forest[i].FirstHaloInFOFgroup = (int) i;
            forest[i].NextHaloInFOFgroup = -1;
            FirstHaloInFOFgroup = i;
            fof_id = info[i].id;
            continue;
        } else {
            if(FirstHaloInFOFgroup == -1) {
                fprintf(stderr,"About to crash\n");
                for(int64_t k=0;k<totnhalos;k++) {
                    fprintf(stderr,"%03d %12.5lf %10"PRId64" %10"PRId64" %10"PRId64" %12.4g\n",
                            forest[k].SnapNum, info[k].scale, info[k].upid, info[k].pid, info[k].id, forest[k].Mvir);
                }
            }

            XRETURN(FirstHaloInFOFgroup != -1, EXIT_FAILURE,
                    "Processing subhalos i=%"PRId64" but have not encountered FOF yet..bug\n"
                    "id = %"PRId64" pid = %"PRId64" upid = %"PRId64" snapnum = %d\n",
                    i,info[i].id, info[i].pid, info[i].upid, forest[i].SnapNum);

            if(info[i].upid == fof_id) {
                XRETURN(FirstHaloInFOFgroup < INT_MAX, EXIT_FAILURE,
                        "Assigning FirstHaloInFOFgroup = %"PRId64". Must be less than %d\n",
                        FirstHaloInFOFgroup, INT_MAX);
                forest[i].FirstHaloInFOFgroup = FirstHaloInFOFgroup;
            } else {
                /* Should not reach here..I have already sorted the forest such that the FOF appears before the subs */
                fprintf(stderr,"ERROR: the sort did not place the FOF before the subs. BUG IN CTREES OR IN SORT\n");
                for(int64_t k=0;k<totnhalos;k++) {
                    fprintf(stderr,"%03d %12.5lf %10"PRId64" %10"PRId64" %10"PRId64" %12.4g\n",
                            forest[k].SnapNum, info[k].scale, info[k].upid, info[k].pid, info[k].id, forest[k].Mvir);
                }

                fprintf(stderr,"i = %"PRId64" id = %"PRId64" pid = %"PRId64" fof_id = %"PRId64" upid = %"PRId64" FirstHaloInFOFgroup = %"PRId64"\n",
                        i, info[i].id, info[i].pid, fof_id, info[i].upid, FirstHaloInFOFgroup);
                return EXIT_FAILURE;
            }
            int64_t insertion_point = FirstHaloInFOFgroup;
            while(forest[insertion_point].NextHaloInFOFgroup != -1) {
                const int32_t nexthalo = forest[insertion_point].NextHaloInFOFgroup;
                XRETURN(nexthalo >=0 && nexthalo < totnhalos, EXIT_FAILURE,
                        "Inserting next halo in FOF group into invalid index. nexthalo = %d totnhalos = %"PRId64"\n",
                        nexthalo, totnhalos);

                insertion_point = nexthalo;
            }
            XRETURN(i < INT_MAX, EXIT_FAILURE,
                    "Assigning FirstHaloInFOFgroup = %"PRId64". Must be less than %d\n",
                    i, INT_MAX);

            forest[insertion_point].NextHaloInFOFgroup = i;
        }
    }

    /* Now figure out merger tree pointers. Need to set descendant, firstprogenitor and nextprogenitor. */
    for(int64_t i=0;i<totnhalos;i++) {
        if(info[i].descid == -1) {
            forest[i].Descendant = -1;
            continue;
        }

        int desc_snapnum = nsnapshots-1;
        const double desc_scale = info[i].desc_scale;
        const int64_t descid = info[i].descid;
        const double max_epsilon_scale = 1.0e-4;
        while((desc_snapnum >= 0) &&
              (fabs(scales[desc_snapnum] - desc_scale) > max_epsilon_scale) ) {
            desc_snapnum--;
        }
        XRETURN(desc_snapnum >= 0 && desc_snapnum < nsnapshots && (fabs(scales[desc_snapnum] - desc_scale) <= 1e-4),
                EXIT_FAILURE,
                "Could not locate desc_snapnum. desc_snapnum = %d nsnapshots = %d \n",
                desc_snapnum, nsnapshots);

        /*start_scale and end_scale are inclusive. Hence the stopping condition is "<=" rather than simply "<" */
        int64_t desc_loc = start_scale[desc_snapnum];
        while(desc_loc >= start_scale[desc_snapnum] && desc_loc <= end_scale[desc_snapnum] && info[desc_loc].id != descid) {
            desc_loc++;
        }
        XRETURN(desc_loc >= start_scale[desc_snapnum] && desc_loc <= end_scale[desc_snapnum],
                EXIT_FAILURE,
                "Desc loc = %"PRId64" for snapnum = %d is outside range [%"PRId64", %"PRId64"]\n",
                desc_loc, desc_snapnum, start_scale[desc_snapnum], end_scale[desc_snapnum]);
        XRETURN(info[desc_loc].id == descid,
                EXIT_FAILURE,
                "Should have found descendant id = %"PRId64" but info[%"PRId64"]=%"PRId64" instead \n",
                descid, desc_loc, info[desc_loc].id);

        XRETURN(desc_loc < INT_MAX,
                EXIT_FAILURE,
                "desc_loc = %"PRId64" must be less than INT_MAX = %d\n",
                desc_loc, INT_MAX);

        forest[i].Descendant = desc_loc;

        //Now assign first progenitor + next progenitor
        if(forest[desc_loc].FirstProgenitor == -1) {
            forest[desc_loc].FirstProgenitor = i;
            forest[i].NextProgenitor = -1;

        } else {
            /* The descendant halo already has progenitors. Figure out the correct
               order -- should this halo be FirstProgenitor?
               Not necessary but ensure nextprog are ordered by mass.
            */
            const int first_prog = forest[desc_loc].FirstProgenitor;
            XRETURN(first_prog >= 0 && first_prog < totnhalos,
                    EXIT_FAILURE,
                    "first_prog=%d must lie within [0, %"PRId64"\n",
                    first_prog, totnhalos);
            if(forest[first_prog].Mvir < forest[i].Mvir) {
                XRETURN(i < INT_MAX,
                        EXIT_FAILURE,
                        "Assigning Nextprogenitor = %"PRId64" to an int will result in garbage. INT_MAX = %d\n",
                        i, INT_MAX);
                forest[desc_loc].FirstProgenitor = i;
                forest[i].NextProgenitor = first_prog;
            } else {
                int64_t insertion_point = first_prog;
                while(forest[insertion_point].NextProgenitor != -1) {
                    const int64_t next_prog = forest[insertion_point].NextProgenitor;
                    XRETURN(next_prog >=0 && next_prog < totnhalos, EXIT_FAILURE,
                            "Inserting next progenitor into invalid index. insertion_point = %"PRId64" totnhalos = %"PRId64"\n",
                            next_prog, totnhalos);

                    /* if(forest[next_prog].Mvir < forest[i].Mvir) { */
                    /*     forest[i].NextProgenitor = next_prog; */
                    /*     break; */
                    /* } */
                    insertion_point = next_prog;
                }
                XRETURN(i < INT_MAX, EXIT_FAILURE,
                        "Assigning Nextprogenitor = %"PRId64" to an int will result in garbage. INT_MAX = %d\n",
                        i, INT_MAX);
                forest[insertion_point].NextProgenitor = i;
            }
        }
    }

    free(scales);
    free(start_scale);
    free(end_scale);

#undef MULTIPLE_ARRAY_EXCHANGER
#undef SCALE_UPID_COMPARATOR
#undef UPID_COMPARATOR
#undef PID_COMPARATOR
#undef ID_COMPARATOR

    return EXIT_SUCCESS;
}


int64_t find_fof_halo(const int64_t totnhalos, const struct additional_info *info, const int start_loc, const int64_t upid, int verbose, int64_t calldepth)
{
    XRETURN(totnhalos < INT_MAX, -EXIT_FAILURE,
            "Totnhalos must be less than %d. Otherwise indexing with int (start_loc) will break\n", INT_MAX);
    int64_t loc = -1;
    if(info[start_loc].pid == -1) {
        return start_loc;/* should never be called to find the FOF of a FOF halo -> but whatever*/
    }

    const int64_t max_recursion_depth = 30, recursion_depth_for_verbose = 5;
    if(calldepth >= recursion_depth_for_verbose) {
        verbose = 1;
    }
    XRETURN(calldepth <= max_recursion_depth, -EXIT_FAILURE,
            "%s has been recursively called %"PRId64" times already. Likely caught in infinite loop..exiting\n",
            __FUNCTION__, calldepth);

    while(start_loc >= 0 && start_loc < totnhalos && info[start_loc].pid != -1) {
        if(verbose == 1) {
            fprintf(stderr,"start_loc = %d id = %"PRId64" pid = %"PRId64"\n", start_loc, info[start_loc].id, info[start_loc].pid);
            fprintf(stderr,"scale = %lf pid = %"PRId64" upid = %"PRId64"\n",
                    info[start_loc].scale, info[start_loc].pid, info[start_loc].upid);
        }
        if(upid > info[start_loc].id) {
            for(int64_t k=start_loc+1;k<totnhalos;k++) {
                if(info[k].id == upid) {
                    loc = k;
                    break;
                }
            }
        } else {
            for(int64_t k=start_loc-1;k>=0;k--) {
                if(info[k].id == upid) {
                    loc = k;
                    break;
                }
            }
        }

        if( loc < 0 || loc >= totnhalos) {
            return -1;
        }
        if(info[loc].pid == -1) {
            return loc;
        } else {
            if(verbose == 1) {
                fprintf(stderr,"calling find_fof_halo again with loc =%"PRId64" (int) loc = %d start_loc was =%d\n",loc, (int) loc, start_loc);
                fprintf(stderr,"scale = %lf id = %"PRId64" pid = %"PRId64" upid = %"PRId64" calldepth=%"PRId64"\n",
                        info[loc].scale, info[loc].id, info[loc].pid, info[loc].upid,calldepth);
            }
            calldepth++;
            return find_fof_halo(totnhalos, info, (int) loc, info[loc].upid, verbose, calldepth);
        }
    }

    return -1;
}<|MERGE_RESOLUTION|>--- conflicted
+++ resolved
@@ -198,11 +198,7 @@
         SGLIB_ARRAY_ELEMENTS_EXCHANGER(int64_t, forests, i, j);     \
     }
 
-<<<<<<< HEAD
-    SGLIB_ARRAY_QUICK_SORT(int64_t, treeids, ntrees, SGLIB_NUMERIC_COMPARATOR , MULTIPLE_ARRAY_EXCHANGER);
-=======
     SGLIB_ARRAY_HEAP_SORT(int64_t, treeids, ntrees, SGLIB_NUMERIC_COMPARATOR , MULTIPLE_ARRAY_EXCHANGER);
->>>>>>> ecf13702
 #undef MULTIPLE_ARRAY_EXCHANGER
 
 }
@@ -442,13 +438,8 @@
                 }
             }
             XRETURN( found == 1, -1,
-<<<<<<< HEAD
-                     "Error: Could not locate FOF halo for halo with id = %"PRId64" and upid = %"PRId64"\n",
-                     info[i].id, upid);
-=======
                      "Error: Could not locate FOF halo for halo with id = %"PRId64" and upid = %"PRId64"\n"
                      "scale = %e\n", info[i].id, upid, info[i].scale);
->>>>>>> ecf13702
         }
         if(verbose) {
             fprintf(stderr,"found FOF halo for halnum = %"PRId64". loc = %"PRId64" id = %"PRId64" upid = %"PRId64"\n",
