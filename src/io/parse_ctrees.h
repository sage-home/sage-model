--- conflicted
+++ resolved
@@ -240,24 +240,6 @@
                 /* if(token[i] == '#') continue; */
                 if(token[i] == '(') {
 
-<<<<<<< HEAD
-#if 1
-                    if(col <= LAST_NUMBERED_COLUMN_IN_CTREES) {
-                        /* locate the ending ')' -- this while loop is only for additional
-                           testing and can be commented out */
-                        size_t j = i+1;
-                        while(j < totlen) {
-                            if(token[j] == ')') {
-                                token[j] = '\0';
-                                /* fprintf(stderr," `token = %s` ", &token[i+1]); */
-                                int ctrees_colnum = atoi(&(token[i+1]));
-                                PARSE_CTREES_XASSERT(ctrees_colnum == col, EXIT_FAILURE,
-                                                     "ctrees_colnum = %d should equal col = %d\n",
-                                                     ctrees_colnum, col);
-                                break;
-                            }
-                            j++;
-=======
 #if 0
                     /* locate the ending ')' -- this while loop is only for additional
                        testing and can be commented out */
@@ -271,7 +253,6 @@
                                                  "ctrees_colnum = %d should equal col = %d\n",
                                                  ctrees_colnum, col);
                             break;
->>>>>>> ecf13702
                         }
                     }
 #endif
@@ -543,9 +524,4 @@
 /* this will be required externally to pass in the
    array of strings, containing the column names  */
 #undef PARSE_CTREES_MAX_COLNAME_LEN
-<<<<<<< HEAD
-#endif
-
-=======
-#endif
->>>>>>> ecf13702
+#endif