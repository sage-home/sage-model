#pragma once

#include <stdint.h>

#ifdef __cplusplus
extern "C" {
#endif /* working with c++ compiler */

#include "../core_allvars.h"

<<<<<<< HEAD
=======

>>>>>>> 87a08e73
    /* Proto-Types */
    extern void get_forests_filename_lht_binary(char *filename, const size_t len, const int filenr, const struct params *run_params);
    extern int setup_forests_io_lht_binary(struct forest_info *forests_info, const int firstfile, const int lastfile,
                                           const int ThisTask, const int NTasks, struct params *run_params);
    extern int64_t load_forest_lht_binary(const int64_t forestnr, struct halo_data **halos, struct forest_info *forests_info);
    extern void cleanup_forests_io_lht_binary(struct forest_info *forests_info);
<<<<<<< HEAD
=======

>>>>>>> 87a08e73
#ifdef __cplusplus
}
#endif<|MERGE_RESOLUTION|>--- conflicted
+++ resolved
@@ -8,20 +8,13 @@
 
 #include "../core_allvars.h"
 
-<<<<<<< HEAD
-=======
-
->>>>>>> 87a08e73
     /* Proto-Types */
     extern void get_forests_filename_lht_binary(char *filename, const size_t len, const int filenr, const struct params *run_params);
     extern int setup_forests_io_lht_binary(struct forest_info *forests_info, const int firstfile, const int lastfile,
                                            const int ThisTask, const int NTasks, struct params *run_params);
     extern int64_t load_forest_lht_binary(const int64_t forestnr, struct halo_data **halos, struct forest_info *forests_info);
     extern void cleanup_forests_io_lht_binary(struct forest_info *forests_info);
-<<<<<<< HEAD
-=======
 
->>>>>>> 87a08e73
 #ifdef __cplusplus
 }
 #endif