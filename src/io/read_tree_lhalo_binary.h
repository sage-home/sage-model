#pragma once

#include <stdint.h>

#ifdef __cplusplus
extern "C" {
#endif /* working with c++ compiler */

#include "../core_allvars.h"

    /* Proto-Types */
    extern void get_forests_filename_lht_binary(char *filename, const size_t len, const int filenr, const struct params *run_params);
    extern int setup_forests_io_lht_binary(struct forest_info *forests_info, const int firstfile, const int lastfile,
                                           const int ThisTask, const int NTasks, struct params *run_params);
    extern int64_t load_forest_lht_binary(const int64_t forestnr, struct halo_data **halos, struct forest_info *forests_info);
    extern void cleanup_forests_io_lht_binary(struct forest_info *forests_info);
<<<<<<< HEAD
=======

>>>>>>> ecf13702
#ifdef __cplusplus
}
#endif<|MERGE_RESOLUTION|>--- conflicted
+++ resolved
@@ -14,10 +14,7 @@
                                            const int ThisTask, const int NTasks, struct params *run_params);
     extern int64_t load_forest_lht_binary(const int64_t forestnr, struct halo_data **halos, struct forest_info *forests_info);
     extern void cleanup_forests_io_lht_binary(struct forest_info *forests_info);
-<<<<<<< HEAD
-=======
 
->>>>>>> ecf13702
 #ifdef __cplusplus
 }
 #endif