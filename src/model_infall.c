--- conflicted
+++ resolved
@@ -17,11 +17,7 @@
     double infallingMass, reionization_modifier;
 
     // need to add up all the baryonic mass asociated with the full halo
-<<<<<<< HEAD
-    tot_stellarMass = tot_coldMass = tot_hotMass = tot_hotMetals = tot_ejected = tot_BHMass = tot_ejectedMetals = tot_ICS = tot_ICSMetals = tot_satBaryons = 0.0;
-=======
     tot_stellarMass = tot_coldMass = tot_hotMass = tot_ejected = tot_BHMass = tot_ejectedMetals = tot_ICS = tot_ICSMetals = 0.0;
->>>>>>> ecf13702
 
 	// loop over all galaxies in the FoF-halo
     for(int i = 0; i < ngal; i++) {
@@ -36,12 +32,6 @@
 
 
         if(i != centralgal) {
-<<<<<<< HEAD
-            // record the current baryons in satellites only
-            tot_satBaryons += galaxies[i].StellarMass + galaxies[i].BlackHoleMass + galaxies[i].ColdGas + galaxies[i].HotGas;
-
-=======
->>>>>>> ecf13702
             // satellite ejected gas goes to central ejected reservior
             galaxies[i].EjectedMass = galaxies[i].MetalsEjectedMass = 0.0;
 
@@ -50,12 +40,6 @@
         }
     }
 
-<<<<<<< HEAD
-    /*  the existing baryons that have fallen in with substructure since the last timestep */
-    /* newSatBaryons = tot_satBaryons - galaxies[centralgal].TotalSatelliteBaryons; */
-
-=======
->>>>>>> ecf13702
     // include reionization if necessary
     if(run_params->ReionizationOn) {
         reionization_modifier = do_reionization(centralgal, Zcurr, galaxies, run_params);
